"""
Benchmarking OCR vs. LLM for text extraction, parallelized with joblib + rapidfuzz.

Generates TWO Pandas dataframes in TWO .csv files:

1) Normalized Results
   - Non-ASCII removed entirely
   - Lowercase
   - Remove punctuation => only [a-z0-9] plus spaces
   - Collapse multiple spaces
   - Strip leading/trailing
   - Remove line breaks/tabs

2) Non-normalized Results
   - Preserve punctuation, casing, accented letters
   - Remove line breaks/tabs
   - Collapse multiple spaces
   - Strip leading/trailing

Each type of results has 4 rows for each document and for all documents:
   1) Levenshtein distance ({doc}:dist_char)
   2) ground-truth doc length (for that table's version) ({doc}:gt_length)
   3) CER% (distance / length_of_that_version) ({doc}:cer_pct)
   4) WER% ({doc}:wer_pct)

Each model is on a separate column.

Original authors: Niclas Griesshaber, Gavin Greif, Robin Greif
New authors: Tim Yu, Muhammad Khalid
"""

<<<<<<< HEAD
=======
# ----------------- Imports -----------------
>>>>>>> 80a8e4c4
import os
import re
import glob
import argparse
import logging
from rapidfuzz import distance, fuzz
import pandas as pd
from datetime import datetime
import sys

script_dir = os.path.dirname(os.path.realpath(__file__))
project_root = os.path.abspath(os.path.join(script_dir, "..", ".."))

sys.path.insert(1, os.path.join(project_root, "src"))
from tools.file_retrieval import get_doc_names, get_all_models, get_docs


# ----------------- Configure Logging -----------------
logging.basicConfig(
    level=logging.INFO,
    format="%(asctime)s [%(levelname)s] %(message)s",
    datefmt="%Y-%m-%d %H:%M:%S",
)
logger = logging.getLogger(__name__)


# Helper functions
# Based on code from https://github.com/niclasgriesshaber/llm_historical_dataset_benchmarking/blob/main/src/benchmarking/txt_accuracy.py


def clean_text_nonorm(text, index_numbers=True):
    """
    Minimal cleaning:
      - Remove index numbers (if specified)
      - Remove linebreaks/tabs (replace with space)
      - Remove all instances of \"- \" (dash space; word separated by line break)
      - Remove extra spaces of number intervals separated by line break
      - Collapse multiple spaces
      - Strip leading/trailing
      - Preserve punctuation, casing, accented letters
    """

    # If index_numbers == False, remove index numbers
    text = re.sub(r" *\[ *[0-9]+ *\] *", " ", text) if not index_numbers else text

    # Replace various forms of whitespace with space
    text = text.replace("\n", " ").replace("\r", " ").replace("\t", " ")

    # Replace multiple spaces with single space
    text = re.sub(r"\s+", " ", text)

    # Remove instances of "- " for words separated by line break.
    text = re.sub(r"([A-Za-z]+)- ([a-z]+)", r"\1\2", text)

    # Replace spaces in "- " for number ranges and abbreviations separated by line break.
    text = re.sub(r"([0-9A-Z]+)- ([0-9A-Z]+)", r"\1-\2", text)

    return text.strip()


def clean_text_normalized(text, index_numbers=True):
    """
    Fully normalized:
      - Remove linebreaks/tabs
      - Remove all instances of \"- \" (dash space; word separated by line break)
      - Remove extra spaces of number intervals separated by line break
      - Remove all non-ASCII (accented letters are dropped)
      - Convert to lowercase
      - Remove punctuation => keep only [a-z0-9] plus spaces
      - Collapse multiple spaces
      - Strip leading/trailing
    """
    # Remove linebreaks/tabs
    text = clean_text_nonorm(text, index_numbers)

    # Remove all non-ASCII
    text = text.encode("ascii", errors="ignore").decode("ascii")

    # Lowercase
    text = text.lower()

    # Replace periods with a space before removing other punctuation
    text = re.sub(r"\.", " ", text)

    # Keep only [a-z0-9] + space
    text = re.sub(r"[^a-z0-9 ]+", "", text)

    # Collapse multiple spaces again
    text = re.sub(r"\s+", " ", text)
    return text.strip()


def compute_metrics(ref_text, hyp_text, normalized=False, index_numbers=True):
    """
    Compute Levenshtein distance, CER, WER.
    If normalized=True => use clean_text_normalized,
    else => use clean_text_nonorm.
    If index_numbers=True => keep index numbers
    else => remove index numbers
    """
    if normalized:
        ref_clean = clean_text_normalized(ref_text, index_numbers)
        hyp_clean = clean_text_normalized(hyp_text, index_numbers)
    else:
        ref_clean = clean_text_nonorm(ref_text, index_numbers)
        hyp_clean = clean_text_nonorm(hyp_text, index_numbers)

    dist_char = distance.Levenshtein.distance(ref_clean, hyp_clean)
    ref_len = len(ref_clean)

    cer = dist_char / ref_len if ref_len > 0 else 0.0

<<<<<<< HEAD
    # For WER, split by whitespace
    ref_words = ref_clean.split()
    hyp_words = hyp_clean.split()
    dist_word = distance.Levenshtein.distance(
        "\n".join(ref_words), "\n".join(hyp_words)
    )
    wer = dist_word / len(ref_words) if len(ref_words) > 0 else 0.0

    return {"dist_char": dist_char, "cer": cer, "wer": wer}
=======
    # For WER, split by whitespace and full stops
    ref_delimited = re.sub(r"\.", " ", ref_clean)
    hyp_delimited = re.sub(r"\.", " ", hyp_clean)
    ref_words = ref_delimited.split()
    hyp_words = hyp_delimited.split()
    dist_word = distance.Levenshtein.distance("\n".join(ref_words), "\n".join(hyp_words))
    wer = dist_word / len(ref_words) if len(ref_words) > 0 else 0.0

    token_sort_ratio = fuzz.token_sort_ratio(ref_delimited, hyp_delimited) if ref_len > 0 else 0.0

    return {
        'dist_char': dist_char,
        'cer': cer,
        'wer': wer,
        'token_sort_ratio': token_sort_ratio,
    }
>>>>>>> 80a8e4c4


def build_dataframe(title, doc_names, results_data, doc_lengths, total_doc_len):
    """
    Build a Pandas dataframe for a given results_data and doc_lengths structure.
    - results_data[model][doc] => (dist_char, cer, wer)
    - doc_lengths[doc] => length of that doc in the relevant cleaning
    - total_doc_len => sum of all doc lengths in that cleaning

    The dataframe has one row for each document and metric, for example:
    - doc1:dist_char, doc1:doc_len, doc1:cer_pct, doc1:wer_pct, doc2:dist_char, ..., __ALL__:dist_char, ...

    The dataframe has one column for each model used, like pytesseract.

    Returns the dataframe for the results data.
    """

    # One column per document
<<<<<<< HEAD
    metrics = ["dist_char", "doc_len", "cer_pct", "wer_pct"]
    df_columns = [
        f"{doc}:{metric}" for doc in doc_names + ["__ALL__"] for metric in metrics
    ]

    # Create dataframe
    df = pd.DataFrame(columns=df_columns)
=======
    metrics = ['dist_char', 'doc_len', 'cer_pct', 'wer_pct', 'token_sort_ratio']
    # df_columns = [f'{doc}:{metric}' for doc in doc_names + ['__ALL__'] for metric in metrics]

    # Create dataframe
    df = pd.DataFrame(
        columns=results_data.keys()
    )
>>>>>>> 80a8e4c4

    # Populate dataframe
    for model in results_data.keys():
        for doc in doc_names:
            cell_data = results_data[model].get(doc, None)
            if cell_data is not None:
                dist_char = cell_data["dist_char"]
                doc_len = doc_lengths.get(doc, 0)
<<<<<<< HEAD
                cer_pct = cell_data["cer"] * 100
                wer_pct = cell_data["wer"] * 100

                df.at[model, f"{doc}:dist_char"] = dist_char
                df.at[model, f"{doc}:doc_len"] = doc_len
                df.at[model, f"{doc}:cer_pct"] = cer_pct
                df.at[model, f"{doc}:wer_pct"] = wer_pct

=======
                cer_pct = cell_data['cer'] * 100
                wer_pct = cell_data['wer'] * 100
                token_sort_ratio = cell_data['token_sort_ratio']

                df.at[f'{doc}:dist_char', model] = dist_char
                df.at[f'{doc}:doc_len', model] = doc_len
                df.at[f'{doc}:cer_pct', model] = cer_pct
                df.at[f'{doc}:wer_pct', model] = wer_pct
                df.at[f'{doc}:token_sort_ratio', model] = token_sort_ratio
        
>>>>>>> 80a8e4c4
        all_data = results_data[model].get("__ALL__", None)
        if all_data is not None:
            dist_char = all_data["dist_char"]
            doc_len = total_doc_len
<<<<<<< HEAD
            cer_pct = all_data["cer"] * 100
            wer_pct = all_data["wer"] * 100

            df.at[model, f"__ALL__:dist_char"] = dist_char
            df.at[model, f"__ALL__:doc_len"] = doc_len
            df.at[model, f"__ALL__:cer_pct"] = cer_pct
            df.at[model, f"__ALL__:wer_pct"] = wer_pct

    return df


def get_doc_names(dir):
    """
    Return a list of txt document names from `dir` without the .txt extensions.
    """

    gt_paths = glob.glob(os.path.join(dir, "*.txt"))
    logger.info("Found ground-truth txt files: %s", gt_paths)

    doc_names = [os.path.splitext(os.path.basename(p))[0] for p in gt_paths]
    logger.info("Found file names: %s", doc_names)
    return doc_names


def get_all_models(llm_root, ocr_root, ocr_llm_root):
    """
    llm_root is the directory where LLM model folders are located.
    ocr_root is the directory where OCR model folders are located.
    ocr_llm_root is the directory where OCR-LLM model folders are located.

    Example file structure:
    - llm_root
        - gpt-4o
            - doc1.txt
            - doc2.txt
        - gemini-2.0
            - doc1.txt
            - doc2.txt
    - ocr_root
        - pytesseract
            - doc1.txt
            - doc2.txt

    Returns a list of 2-tuples with
    - the model type:
        - "llm_img2txt" for LLM models
        - "ocr_img2txt" for OCR models
    - the model name (found using the directory structure)
    """

    llm_models = []
    if os.path.isdir(llm_root):
        llm_models = [
            m for m in os.listdir(llm_root) if os.path.isdir(os.path.join(llm_root, m))
        ]
    ocr_models = []
    if os.path.isdir(ocr_root):
        ocr_models = [
            m for m in os.listdir(ocr_root) if os.path.isdir(os.path.join(ocr_root, m))
        ]

    ocr_llm_models = []
    if os.path.isdir(ocr_llm_root):
        ocr_llm_models = [
            m
            for m in os.listdir(ocr_llm_root)
            if os.path.isdir(os.path.join(ocr_llm_root, m))
        ]

    all_models = (
        [("llm_img2txt", m) for m in llm_models]
        + [("ocr_img2txt", m) for m in ocr_models]
        + [("ocr_llm_img2txt", m) for m in ocr_llm_models]
    )
    # sort by model name
    all_models.sort(key=lambda x: x[1].lower())

    return all_models


def get_docs(dir, doc_names):
    """
    Returns a 2-tuple containing
    - a dict with
        - `doc_names` as the keys
        - the contents of `dir/{key}.txt` for each key as the values.
    - a string containing the content of all the values in the dict
        - in the order given by doc_names
        - each value is separated by a newline

    Since doc_names is a list, all_docs preserves order between different directories.
    """

    docs = {}
    all_docs = ""

    for doc in doc_names:
        path = os.path.join(dir, f"{doc}.txt")
        with open(path, "r", encoding="utf-8") as f:
            txt = f.read()
        docs[doc] = txt
        all_docs += txt + "\n"

    return docs, all_docs


=======
            cer_pct = all_data['cer'] * 100
            wer_pct = all_data['wer'] * 100
            token_sort_ratio = all_data['token_sort_ratio']

            df.at[f'__ALL__:dist_char', model] = dist_char
            df.at[f'__ALL__:doc_len', model] = doc_len
            df.at[f'__ALL__:cer_pct', model] = cer_pct
            df.at[f'__ALL__:wer_pct', model] = wer_pct
            df.at[f'__ALL__:token_sort_ratio', model] = token_sort_ratio
    
    return df


>>>>>>> 80a8e4c4
def main():
    """
    Prerequisites:
    - Ground truth text files located at `project_root/ground-truth/txt/gt_kbaa-pXYZ.txt`
    - LLM/OCR transcribed files located at:
        - for LLM transcriptions: `project_root/results/llm_img2txt/<MODEL-NAME>/<MODEL-NAME>_img_kbaa-pXYZ.txt`
        - for OCR transcriptions: `project_root/results/ocr_img2txt/<MODEL-NAME>/<MODEL-NAME>_img_kbaa-pXYZ.txt`

    The main function will:
    - Gather all ground truth text files
    - For each ground truth text file and for each LLM/OCR model, gather the corresponding transcription
    - Clean all the text files (normalized and not normalized)
    - Compute metrics for each file and model
    - Save results in two CSV files (one for normalized, one for non-normalized)
        - Results are saved in `project_root/benchmarking-results/txt-accuracy`
    """

    # =============
    # Preliminaries
    # =============

    # args = parse_arguments()

    logger.info("Script directory: %s", script_dir)
    logger.info("Project root: %s", project_root)

    # Ground truth
    ground_truth_dir = os.path.join(project_root, "data", "ground-truth", "txt")
    doc_names = get_doc_names(ground_truth_dir, keep_prefix=False)

    # results/ paths
    all_models = get_all_models(
        os.path.join(project_root, "results", "llm_img2txt"),
        os.path.join(project_root, "results", "ocr_img2txt"),
        os.path.join(project_root, "results", "ocr_llm_img2txt"),
    )
    logger.info(f"Models found: {all_models}")

    # ===========
    # Gather files
    # ===========

    # -> Gather ground truths and put into dict:

<<<<<<< HEAD
    ground_truths, ground_truths["__ALL__"] = get_docs(ground_truth_dir, doc_names)
    doc_lengths_normalized = {
        doc: len(clean_text_normalized(text)) for doc, text in ground_truths.items()
    }
    doc_lengths_nonorm = {
        doc: len(clean_text_nonorm(text)) for doc, text in ground_truths.items()
    }
    total_doc_len_normalized = len(clean_text_normalized(ground_truths["__ALL__"]))
    total_doc_len_nonorm = len(clean_text_nonorm(ground_truths["__ALL__"]))
=======
    ground_truths, ground_truths['__ALL__'] = get_docs(ground_truth_dir, doc_names, name_has_prefix=True)
    doc_lengths_normalized = {doc: len(clean_text_normalized(text)) for doc, text in ground_truths.items()}
    doc_lengths_nonorm = {doc: len(clean_text_nonorm(text)) for doc, text in ground_truths.items()}
    total_doc_len_normalized = len(clean_text_normalized(ground_truths['__ALL__']))
    total_doc_len_nonorm = len(clean_text_nonorm(ground_truths['__ALL__']))
>>>>>>> 80a8e4c4

    # -> Gather each transcribed document and put into dict:

    # Structure: results[model][doc]
    results = {}

    for model_type, model in all_models:
        logger.info("Collecting results for model: %s", model)
        model_path = os.path.join(project_root, "results", model_type, model)
<<<<<<< HEAD
        results[model], results[model]["__ALL__"] = get_docs(model_path, doc_names)
=======
        results[model], results[model]['__ALL__'] = get_docs(model_path, doc_names, name_has_prefix=True)
>>>>>>> 80a8e4c4
        logger.info("Collected results for model: %s", list(results[model].keys()))

    # ===============
    # Compute metrics
    # ===============

    normalized_results_data = {}
    nonorm_results_data = {}

    for _, model in all_models:
        normalized_results_data[model] = {}
        nonorm_results_data[model] = {}

        logger.info("Computing metrics for model: %s", model)
        for doc in doc_names:
            logger.info("Computing metrics for document: %s", doc)
            normalized_results_data[model][doc] = compute_metrics(
                ground_truths[doc], results[model][doc], normalized=True
            )
            nonorm_results_data[model][doc] = compute_metrics(
                ground_truths[doc], results[model][doc], normalized=False
            )

        normalized_results_data[model]["__ALL__"] = compute_metrics(
            ground_truths["__ALL__"], results[model]["__ALL__"], normalized=True
        )
        nonorm_results_data[model]["__ALL__"] = compute_metrics(
            ground_truths["__ALL__"], results[model]["__ALL__"], normalized=False
        )

    # Compute metrics separately for __ALL__]

    # ====================
    # Put metrics in table
    # ====================

<<<<<<< HEAD
    time = datetime.now().strftime("%Y-%m-%d_%H:%M:%S")

    normalized_df = build_dataframe(
        f"normalized_{time}",
        doc_names,
        normalized_results_data,
        doc_lengths_normalized,
        total_doc_len_normalized,
    )
    nonorm_df = build_dataframe(
        f"nonorm_{time}",
        doc_names,
        nonorm_results_data,
        doc_lengths_nonorm,
        total_doc_len_nonorm,
    )

=======
    time = datetime.now().strftime('%Y-%m-%d_%H%M%S')

    normalized_df = build_dataframe(f"normalized_{time}",
                                    doc_names,
                                    normalized_results_data,
                                    doc_lengths_normalized,
                                    total_doc_len_normalized)
    nonorm_df = build_dataframe(f"nonorm_{time}",
                                    doc_names,
                                    nonorm_results_data,
                                    doc_lengths_nonorm,
                                    total_doc_len_nonorm)
    
>>>>>>> 80a8e4c4
    # ============
    # Save results
    # ============

    # Default save to project_root/benchmarking-results/txt-accuracy
    results_path = os.path.join(project_root, "benchmarking-results", "txt-accuracy")
    if not os.path.exists(results_path):
        os.makedirs(results_path)
    normalized_df.to_csv(os.path.join(results_path, f"normalized_{time}.csv"))
    nonorm_df.to_csv(os.path.join(results_path, f"nonorm_{time}.csv"))


if __name__ == "__main__":
    main()<|MERGE_RESOLUTION|>--- conflicted
+++ resolved
@@ -29,10 +29,7 @@
 New authors: Tim Yu, Muhammad Khalid
 """
 
-<<<<<<< HEAD
-=======
 # ----------------- Imports -----------------
->>>>>>> 80a8e4c4
 import os
 import re
 import glob
@@ -145,34 +142,26 @@
 
     cer = dist_char / ref_len if ref_len > 0 else 0.0
 
-<<<<<<< HEAD
-    # For WER, split by whitespace
-    ref_words = ref_clean.split()
-    hyp_words = hyp_clean.split()
-    dist_word = distance.Levenshtein.distance(
-        "\n".join(ref_words), "\n".join(hyp_words)
-    )
-    wer = dist_word / len(ref_words) if len(ref_words) > 0 else 0.0
-
-    return {"dist_char": dist_char, "cer": cer, "wer": wer}
-=======
     # For WER, split by whitespace and full stops
     ref_delimited = re.sub(r"\.", " ", ref_clean)
     hyp_delimited = re.sub(r"\.", " ", hyp_clean)
     ref_words = ref_delimited.split()
     hyp_words = hyp_delimited.split()
-    dist_word = distance.Levenshtein.distance("\n".join(ref_words), "\n".join(hyp_words))
+    dist_word = distance.Levenshtein.distance(
+        "\n".join(ref_words), "\n".join(hyp_words)
+    )
     wer = dist_word / len(ref_words) if len(ref_words) > 0 else 0.0
 
-    token_sort_ratio = fuzz.token_sort_ratio(ref_delimited, hyp_delimited) if ref_len > 0 else 0.0
+    token_sort_ratio = (
+        fuzz.token_sort_ratio(ref_delimited, hyp_delimited) if ref_len > 0 else 0.0
+    )
 
     return {
-        'dist_char': dist_char,
-        'cer': cer,
-        'wer': wer,
-        'token_sort_ratio': token_sort_ratio,
+        "dist_char": dist_char,
+        "cer": cer,
+        "wer": wer,
+        "token_sort_ratio": token_sort_ratio,
     }
->>>>>>> 80a8e4c4
 
 
 def build_dataframe(title, doc_names, results_data, doc_lengths, total_doc_len):
@@ -191,23 +180,11 @@
     """
 
     # One column per document
-<<<<<<< HEAD
-    metrics = ["dist_char", "doc_len", "cer_pct", "wer_pct"]
-    df_columns = [
-        f"{doc}:{metric}" for doc in doc_names + ["__ALL__"] for metric in metrics
-    ]
+    metrics = ["dist_char", "doc_len", "cer_pct", "wer_pct", "token_sort_ratio"]
+    # df_columns = [f'{doc}:{metric}' for doc in doc_names + ['__ALL__'] for metric in metrics]
 
     # Create dataframe
-    df = pd.DataFrame(columns=df_columns)
-=======
-    metrics = ['dist_char', 'doc_len', 'cer_pct', 'wer_pct', 'token_sort_ratio']
-    # df_columns = [f'{doc}:{metric}' for doc in doc_names + ['__ALL__'] for metric in metrics]
-
-    # Create dataframe
-    df = pd.DataFrame(
-        columns=results_data.keys()
-    )
->>>>>>> 80a8e4c4
+    df = pd.DataFrame(columns=results_data.keys())
 
     # Populate dataframe
     for model in results_data.keys():
@@ -216,39 +193,38 @@
             if cell_data is not None:
                 dist_char = cell_data["dist_char"]
                 doc_len = doc_lengths.get(doc, 0)
-<<<<<<< HEAD
                 cer_pct = cell_data["cer"] * 100
                 wer_pct = cell_data["wer"] * 100
-
-                df.at[model, f"{doc}:dist_char"] = dist_char
-                df.at[model, f"{doc}:doc_len"] = doc_len
-                df.at[model, f"{doc}:cer_pct"] = cer_pct
-                df.at[model, f"{doc}:wer_pct"] = wer_pct
-
-=======
-                cer_pct = cell_data['cer'] * 100
-                wer_pct = cell_data['wer'] * 100
-                token_sort_ratio = cell_data['token_sort_ratio']
-
-                df.at[f'{doc}:dist_char', model] = dist_char
-                df.at[f'{doc}:doc_len', model] = doc_len
-                df.at[f'{doc}:cer_pct', model] = cer_pct
-                df.at[f'{doc}:wer_pct', model] = wer_pct
-                df.at[f'{doc}:token_sort_ratio', model] = token_sort_ratio
-        
->>>>>>> 80a8e4c4
+                token_sort_ratio = cell_data["token_sort_ratio"]
+
+                df.at[f"{doc}:dist_char", model] = dist_char
+                df.at[f"{doc}:doc_len", model] = doc_len
+                df.at[f"{doc}:cer_pct", model] = cer_pct
+                df.at[f"{doc}:wer_pct", model] = wer_pct
+                df.at[f"{doc}:token_sort_ratio", model] = token_sort_ratio
+
         all_data = results_data[model].get("__ALL__", None)
         if all_data is not None:
             dist_char = all_data["dist_char"]
             doc_len = total_doc_len
-<<<<<<< HEAD
+            #         cer_pct = all_data["cer"] * 100
+            #         wer_pct = all_data["wer"] * 100
+
+            #         df.at[model, f"__ALL__:dist_char"] = dist_char
+            #         df.at[model, f"__ALL__:doc_len"] = doc_len
+            #         df.at[model, f"__ALL__:cer_pct"] = cer_pct
+            #         df.at[model, f"__ALL__:wer_pct"] = wer_pct
+
+            # return df
             cer_pct = all_data["cer"] * 100
             wer_pct = all_data["wer"] * 100
-
-            df.at[model, f"__ALL__:dist_char"] = dist_char
-            df.at[model, f"__ALL__:doc_len"] = doc_len
-            df.at[model, f"__ALL__:cer_pct"] = cer_pct
-            df.at[model, f"__ALL__:wer_pct"] = wer_pct
+            token_sort_ratio = all_data["token_sort_ratio"]
+
+            df.at[f"__ALL__:dist_char", model] = dist_char
+            df.at[f"__ALL__:doc_len", model] = doc_len
+            df.at[f"__ALL__:cer_pct", model] = cer_pct
+            df.at[f"__ALL__:wer_pct", model] = wer_pct
+            df.at[f"__ALL__:token_sort_ratio", model] = token_sort_ratio
 
     return df
 
@@ -348,21 +324,6 @@
     return docs, all_docs
 
 
-=======
-            cer_pct = all_data['cer'] * 100
-            wer_pct = all_data['wer'] * 100
-            token_sort_ratio = all_data['token_sort_ratio']
-
-            df.at[f'__ALL__:dist_char', model] = dist_char
-            df.at[f'__ALL__:doc_len', model] = doc_len
-            df.at[f'__ALL__:cer_pct', model] = cer_pct
-            df.at[f'__ALL__:wer_pct', model] = wer_pct
-            df.at[f'__ALL__:token_sort_ratio', model] = token_sort_ratio
-    
-    return df
-
-
->>>>>>> 80a8e4c4
 def main():
     """
     Prerequisites:
@@ -407,8 +368,9 @@
 
     # -> Gather ground truths and put into dict:
 
-<<<<<<< HEAD
-    ground_truths, ground_truths["__ALL__"] = get_docs(ground_truth_dir, doc_names)
+    ground_truths, ground_truths["__ALL__"] = get_docs(
+        ground_truth_dir, doc_names, name_has_prefix=True
+    )
     doc_lengths_normalized = {
         doc: len(clean_text_normalized(text)) for doc, text in ground_truths.items()
     }
@@ -417,13 +379,6 @@
     }
     total_doc_len_normalized = len(clean_text_normalized(ground_truths["__ALL__"]))
     total_doc_len_nonorm = len(clean_text_nonorm(ground_truths["__ALL__"]))
-=======
-    ground_truths, ground_truths['__ALL__'] = get_docs(ground_truth_dir, doc_names, name_has_prefix=True)
-    doc_lengths_normalized = {doc: len(clean_text_normalized(text)) for doc, text in ground_truths.items()}
-    doc_lengths_nonorm = {doc: len(clean_text_nonorm(text)) for doc, text in ground_truths.items()}
-    total_doc_len_normalized = len(clean_text_normalized(ground_truths['__ALL__']))
-    total_doc_len_nonorm = len(clean_text_nonorm(ground_truths['__ALL__']))
->>>>>>> 80a8e4c4
 
     # -> Gather each transcribed document and put into dict:
 
@@ -433,11 +388,9 @@
     for model_type, model in all_models:
         logger.info("Collecting results for model: %s", model)
         model_path = os.path.join(project_root, "results", model_type, model)
-<<<<<<< HEAD
-        results[model], results[model]["__ALL__"] = get_docs(model_path, doc_names)
-=======
-        results[model], results[model]['__ALL__'] = get_docs(model_path, doc_names, name_has_prefix=True)
->>>>>>> 80a8e4c4
+        results[model], results[model]["__ALL__"] = get_docs(
+            model_path, doc_names, name_has_prefix=True
+        )
         logger.info("Collected results for model: %s", list(results[model].keys()))
 
     # ===============
@@ -474,7 +427,6 @@
     # Put metrics in table
     # ====================
 
-<<<<<<< HEAD
     time = datetime.now().strftime("%Y-%m-%d_%H:%M:%S")
 
     normalized_df = build_dataframe(
@@ -492,21 +444,6 @@
         total_doc_len_nonorm,
     )
 
-=======
-    time = datetime.now().strftime('%Y-%m-%d_%H%M%S')
-
-    normalized_df = build_dataframe(f"normalized_{time}",
-                                    doc_names,
-                                    normalized_results_data,
-                                    doc_lengths_normalized,
-                                    total_doc_len_normalized)
-    nonorm_df = build_dataframe(f"nonorm_{time}",
-                                    doc_names,
-                                    nonorm_results_data,
-                                    doc_lengths_nonorm,
-                                    total_doc_len_nonorm)
-    
->>>>>>> 80a8e4c4
     # ============
     # Save results
     # ============
