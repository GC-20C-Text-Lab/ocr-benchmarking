{
 "cells": [
  {
   "cell_type": "markdown",
   "id": "4432e892",
   "metadata": {},
   "source": [
    "# OCR-mLLM Pipeline"
   ]
  },
  {
   "cell_type": "markdown",
   "id": "dd231b04",
   "metadata": {},
   "source": [
    "Before running this code you will need to set up your OpenAI & Gemini API keys. Here's how I did it:\n",
    "\n",
    "1. Create a new file in your root directory called `.env` (no prefix)\n",
    "2. Store your API keys with the following names: OPENAI_API_KEY, ANTHROPIC_API_KEY, and GOOGLE_API_KEY\n",
    "3. Create a virtual environment by typing the following commands into your terminal:\n",
    "    - ```python3 -m venv .venv```\n",
    "    - ```source .venv/bin/activate```\n",
    "    - ```pip install -r requirements.txt```\n",
    "4. After running the pipeline, type ```deactivate``` in your terminal to make everything go back to normal"
   ]
  },
  {
   "cell_type": "markdown",
   "id": "cadd7cf4",
   "metadata": {},
   "source": [
    "## 1. Setup"
   ]
  },
  {
   "cell_type": "markdown",
   "id": "002663b1",
   "metadata": {},
   "source": [
    "### a. Run this cell to ensure you have all the necessary directories"
   ]
  },
  {
   "cell_type": "markdown",
   "id": "8cd3540d",
   "metadata": {},
   "source": [
    "Before running the cell make sure you have an images folder in your root directory to feed the images into the pipeline"
   ]
  },
  {
   "cell_type": "code",
   "execution_count": null,
   "id": "549ec682",
   "metadata": {},
   "outputs": [],
   "source": [
    "from pathlib import Path\n",
    "import os\n",
    "import pytesseract\n",
    "from PIL import Image\n",
    "import asyncio\n",
    "from venv import logger\n",
    "from file_retrieval import *\n",
    "from json_creation import *\n",
    "from google.genai import types\n",
    "\n",
    "\n",
    "# Get the root directory of the project\n",
    "root_dir = Path.cwd().parent.parent\n",
    "\n",
    "\n",
    "# Get the user's path for the images folder assuming all images are stored here in .png format\n",
    "source_dir = root_dir / \"data\" / \"pngs\"\n",
    "txt_source_dir = root_dir / \"results\" / \"txt\" / \"ocr-llm-img2txt\"\n",
    "\n",
    "# Get the user's path for the output folder, create one if it doesn't exist\n",
    "txt_output_dir = root_dir / \"results\" / \"txt\"\n",
    "txt_output_dir.mkdir(parents=True, exist_ok=True)\n",
    "\n",
    "json_output_dir = root_dir / \"results\" / \"json\"\n",
    "json_output_dir.mkdir(parents=True, exist_ok=True)\n",
    "\n",
    "bm_txt_output_dir = root_dir / \"benchmarking-results\"/ f\"txt-accuracy\"\n",
    "bm_txt_output_dir.mkdir(parents=True, exist_ok=True)\n",
    "\n",
    "bm_json_output_dir = root_dir / \"benchmarking-results\"/ f\"json-accuracy\"\n",
    "bm_json_output_dir.mkdir(parents=True, exist_ok=True)\n",
    "\n",
    "# llm_array = [\"gpt-4o\", \"gemini-2.5-flash\", \"claude-4-sonnet\"]\n",
    "llms = {\"openai\": \"gpt-4o\", \"google\": \"gemini-2.5-flash\"}\n",
    "\n",
    "def make_llm_dirs(llms, target_dir, doc_format):\n",
    "    for llm in llms.values():\n",
    "        if doc_format == \"txt\":\n",
    "            dir = target_dir / f\"ocr-img2txt\" / \"pytesseract\"\n",
    "            dir.mkdir(parents=True, exist_ok=True)\n",
    "            dir = target_dir / f\"llm-img2txt\" / llm\n",
    "            dir.mkdir(parents=True, exist_ok=True)\n",
    "            dir = target_dir / f\"ocr-llm-img2txt\" / llm\n",
    "            dir.mkdir(parents=True, exist_ok=True)\n",
    "        else:\n",
    "            dir = target_dir / f\"llm-img2json\" / llm\n",
    "            dir.mkdir(parents=True, exist_ok=True)\n",
    "            dir = target_dir / f\"llm-txt2json\" / llm\n",
    "            dir.mkdir(parents=True, exist_ok=True)\n",
    "make_llm_dirs(llms, txt_output_dir, \"txt\")\n",
    "make_llm_dirs(llms, json_output_dir, \"json\")"
   ]
  },
  {
   "cell_type": "markdown",
   "id": "7859c660",
   "metadata": {},
   "source": [
    "### b. Setup API keys & image encoding function"
   ]
  },
  {
   "cell_type": "code",
   "execution_count": 2,
   "id": "c4fb7ecb",
   "metadata": {},
   "outputs": [
    {
     "data": {
      "text/plain": [
       "True"
      ]
     },
     "execution_count": 2,
     "metadata": {},
     "output_type": "execute_result"
    }
   ],
   "source": [
    "# optional\n",
    "from dotenv import load_dotenv\n",
    "\n",
    "load_dotenv()"
   ]
  },
  {
   "cell_type": "code",
   "execution_count": 3,
   "id": "a7ae833e",
   "metadata": {},
   "outputs": [],
   "source": [
    "from openai import OpenAI\n",
    "from anthropic import Anthropic\n",
    "from google import genai\n",
    "import base64\n",
    "from json_creation import *\n",
    "from txt_creation import *\n",
    "\n",
    "openai_api_key = os.getenv(\"OPENAI_API_KEY\")\n",
    "anthropic_api_key = os.getenv(\"ANTHROPIC_API_KEY\")\n",
    "\n",
    "# Function to encode the image\n",
    "def encode_image(image_path):\n",
    "    with open(image_path, \"rb\") as image_file:\n",
    "        return base64.b64encode(image_file.read()).decode('utf-8')\n",
    "\n",
    "\n",
    "gpt_client = OpenAI(api_key=openai_api_key)\n",
    "gemini_client = genai.Client(api_key=os.getenv(\"GOOGLE_API_KEY\"))\n",
    "claude_client = Anthropic(api_key=anthropic_api_key)\n"
   ]
  },
  {
   "cell_type": "markdown",
   "id": "0f3a5773",
   "metadata": {},
   "source": [
    "### c. Get image file paths"
   ]
  },
  {
   "cell_type": "code",
   "execution_count": 4,
   "id": "fed71bb2",
   "metadata": {},
   "outputs": [],
   "source": [
    "# Add all filenames in images directory into the `filenames` array with the ENTIRE filepath\n",
    "img_filepaths = []\n",
    "ocr_output_filepaths = []\n",
    "\n",
    "for path in source_dir.iterdir():\n",
    "    if path.suffix.lower() == \".png\" and path.is_file():\n",
    "      img_filepaths.append(path)"
   ]
  },
  {
   "cell_type": "markdown",
   "id": "5702eec5-e52d-4b51-8907-f593204a1b76",
   "metadata": {
    "vscode": {
     "languageId": "plaintext"
    }
   },
   "source": [
    "## 2. Run pytesseract"
   ]
  },
  {
   "cell_type": "code",
   "execution_count": 7,
   "id": "4c314b59",
   "metadata": {},
   "outputs": [],
   "source": [
    "# Windows users should run this cell, inserting their path to Tesseract\n",
    "pytesseract.pytesseract.tesseract_cmd = r'C:\\Program Files\\Tesseract-OCR\\tesseract'"
   ]
  },
  {
   "cell_type": "code",
   "execution_count": null,
   "id": "95e34ea1-f6ae-4de7-9887-764da7178f39",
   "metadata": {},
   "outputs": [],
   "source": [
    "# Read the files from ocr-benchmarking/images folder & write to results folder\n",
    "for path in img_filepaths:\n",
    "    file_name = txt_output_dir / \"ocr-img2txt\" / \"pytesseract\" / path.stem\n",
    "    file_name = str(file_name) + \".txt\"\n",
    "    \n",
    "    with open(file_name, 'w') as file:\n",
    "        file.write(pytesseract.image_to_string(Image.open(str(path)))) # TODO: Change config as needed"
   ]
  },
  {
   "cell_type": "markdown",
   "id": "6df39757",
   "metadata": {},
   "source": [
    "## 3. Prepare the prompt"
   ]
  },
  {
   "cell_type": "code",
   "execution_count": 9,
   "id": "045337cd",
   "metadata": {},
   "outputs": [],
   "source": [
    "prompt_template_ocr_llm = \"\"\"\n",
    "You are a text correction assistant. Your task is to clean up and correct errors from raw OCR output.\n",
    "The text may contain misrecognized characters, broken words, or incorrect formatting.\n",
    "Carefully read the provided OCR output, compare it to the original image, and produce a corrected version that is  \n",
    "as faithful to the original content as possible. Only correct obvious OCR errors, and do not attempt to complete\n",
    "cut-off entries or predict missing information. Put each entry on a separate line.\n",
    "When an entry has an index number in square brackets, place it at the end of the entry.\n",
    "Input (Raw OCR Text):\n",
    "{input}\n",
    "\"\"\"\n",
    "\n",
    "prompt_llm = \"\"\"\n",
    "Your task is to transcribe this image of a historical bibliography page as faithfully as possible.\n",
    "Only transcribe typed text that appears on the page and do not attempt to predict missing information or complete cut off entries. \n",
    "Put each entry on a separate line. When an entry has an index number in square brackets, place it at the end of the entry. \n",
    "\"\"\"\n",
    "\n"
   ]
  },
  {
   "cell_type": "markdown",
   "id": "0d58cb0c-aeb8-47cc-9528-26bc3a802984",
   "metadata": {},
   "source": [
    "## 4. OpenAI"
   ]
  },
  {
   "cell_type": "markdown",
   "id": "69d64bb8",
   "metadata": {},
   "source": [
    "### (i) Text"
   ]
  },
  {
   "cell_type": "markdown",
   "id": "06535758",
   "metadata": {},
   "source": [
    "#### a. OCR-LLM call"
   ]
  },
  {
   "cell_type": "code",
   "execution_count": null,
   "id": "163080e4-5134-407c-9cdd-7a89141e1632",
   "metadata": {},
   "outputs": [
    {
     "name": "stderr",
     "output_type": "stream",
     "text": [
      "[file retrieval] 2025-07-09 21:04:37 [INFO] HTTP Request: POST https://api.openai.com/v1/chat/completions \"HTTP/1.1 200 OK\"\n"
     ]
    }
   ],
   "source": [
    "for path in img_filepaths:\n",
    "    input = \"\"\n",
    "    base64_image = encode_image(path)\n",
    "    ocr_text_path = str(txt_output_dir / \"ocr-img2txt\" / \"pytesseract\" / path.stem) + \".txt\" # THIS REMAINS THE SAME b/c we're reading the OCR output\n",
    "    with open(ocr_text_path, 'r') as file:\n",
    "        input += file.read()\n",
    "    prompt_ocr_llm = prompt_template_ocr_llm.format(input=input).strip()\n",
    "\n",
    "    response = gpt_client.chat.completions.create(\n",
    "        model='gpt-4o',\n",
    "        temperature= 0,\n",
    "        messages=[\n",
    "            {\n",
    "                \"role\": \"user\", \n",
    "                \"content\": [\n",
    "                    {\n",
    "                        \"type\": \"text\",\n",
    "                        \"text\": prompt_ocr_llm\n",
    "                    },\n",
    "                    {\n",
    "                        \"type\": \"image_url\",\n",
    "                        \"image_url\": {\n",
    "                            \"url\": f\"data:image/png;base64,{base64_image}\"\n",
    "                        }\n",
    "                    }\n",
    "                ]\n",
    "            }\n",
    "            ]\n",
    "    )\n",
    "\n",
    "    with open(txt_output_dir / f\"ocr-llm-img2txt\" / \"gpt-4o\" / Path(path.stem + f\".txt\"), 'w') as file:\n",
    "        file.write(response.choices[0].message.content)"
   ]
  },
  {
   "cell_type": "markdown",
   "id": "e0cafe77",
   "metadata": {},
   "source": [
    "#### b. LLM call (without OCR)"
   ]
  },
  {
   "cell_type": "code",
   "execution_count": null,
   "id": "18c2eedc",
   "metadata": {},
   "outputs": [
    {
     "name": "stderr",
     "output_type": "stream",
     "text": [
      "[file retrieval] 2025-07-09 21:08:28 [INFO] HTTP Request: POST https://api.openai.com/v1/chat/completions \"HTTP/1.1 200 OK\"\n"
     ]
    }
   ],
   "source": [
    "for path in img_filepaths:\n",
    "    base64_image = encode_image(path)\n",
    "\n",
    "    response = gpt_client.chat.completions.create(\n",
    "        model='gpt-4o',\n",
    "        temperature= 0,\n",
    "        messages=[\n",
    "            {\n",
    "                \"role\": \"user\", \n",
    "                \"content\": [\n",
    "                    {\n",
    "                        \"type\": \"text\",\n",
    "                        \"text\": prompt_llm\n",
    "                    },\n",
    "                    {\n",
    "                        \"type\": \"image_url\",\n",
    "                        \"image_url\": {\n",
    "                            \"url\": f\"data:image/png;base64,{base64_image}\"\n",
    "                        }\n",
    "                    }\n",
    "                ]\n",
    "            }\n",
    "            ]\n",
    "    )\n",
    "\n",
    "    with open(txt_output_dir / f\"llm-img2txt\" / \"gpt-4o\" / Path(path.stem + f\".txt\"), 'w') as file:\n",
    "        file.write(response.choices[0].message.content)"
   ]
  },
  {
   "cell_type": "markdown",
   "id": "78aa37e9",
   "metadata": {},
   "source": [
    "#### c. OCR-LLM (Async)"
   ]
  },
  {
   "cell_type": "code",
   "execution_count": 7,
   "id": "4021c121",
   "metadata": {},
   "outputs": [
    {
     "name": "stdout",
     "output_type": "stream",
     "text": [
      "/Users/muhammadkhalid/Desktop/map2025/ocr-benchmarking/results/txt/ocr-img2txt/pytesseract/kbaa-p062.txt\n",
      "/Users/muhammadkhalid/Desktop/map2025/ocr-benchmarking/results/txt/ocr-img2txt/pytesseract/kbaa-p039.txt\n"
     ]
    },
    {
     "name": "stderr",
     "output_type": "stream",
     "text": [
      "[file retrieval] 2025-07-10 15:30:34 [INFO] HTTP Request: POST https://api.openai.com/v1/chat/completions \"HTTP/1.1 200 OK\"\n",
      "[file retrieval] 2025-07-10 15:30:55 [INFO] HTTP Request: POST https://api.openai.com/v1/chat/completions \"HTTP/1.1 200 OK\"\n"
     ]
    }
   ],
   "source": [
    "# Fetch ocr output files\n",
    "ocr_output_dir = txt_output_dir/\"ocr-img2txt\"/\"pytesseract\"\n",
    "ocr_output_filepaths = get_paths(ocr_output_dir, \"txt\")\n",
    "\n",
    "# Run the async processes\n",
    "await process_double_async(img_filepaths, ocr_output_filepaths, txt_output_dir/\"ocr-llm-img2txt\", openai_img_txt2txt_async, \"txt\", llms['openai'])"
   ]
  },
  {
   "cell_type": "markdown",
   "id": "267fdde9",
   "metadata": {},
   "source": [
    "#### d. LLM (Async)"
   ]
  },
  {
   "cell_type": "code",
   "execution_count": 8,
   "id": "a0544747",
   "metadata": {},
   "outputs": [
    {
     "name": "stderr",
     "output_type": "stream",
     "text": [
      "[file retrieval] 2025-07-10 15:31:58 [INFO] HTTP Request: POST https://api.openai.com/v1/chat/completions \"HTTP/1.1 200 OK\"\n",
      "[file retrieval] 2025-07-10 15:32:17 [INFO] HTTP Request: POST https://api.openai.com/v1/chat/completions \"HTTP/1.1 200 OK\"\n"
     ]
    }
   ],
   "source": [
    "await process_single_async(img_filepaths, txt_output_dir/\"llm-img2txt\", openai_img2txt_async, \"txt\", llms['openai'])"
   ]
  },
  {
   "cell_type": "markdown",
   "id": "0b5692d2",
   "metadata": {},
   "source": [
    "### (ii) JSON"
   ]
  },
  {
   "cell_type": "markdown",
   "id": "fd528634",
   "metadata": {},
   "source": [
    "#### a. Image to JSON"
   ]
  },
  {
   "cell_type": "code",
   "execution_count": 10,
   "id": "72f2dcb4",
   "metadata": {},
   "outputs": [
    {
<<<<<<< HEAD
     "name": "stderr",
     "output_type": "stream",
     "text": [
      "[file retrieval] 2025-07-10 15:49:00 [INFO] HTTP Request: POST https://api.openai.com/v1/chat/completions \"HTTP/1.1 200 OK\"\n"
=======
     "name": "stdout",
     "output_type": "stream",
     "text": [
      "Image path c:\\Users\\vriez\\OneDrive\\Desktop\\Summer MAP\\ocr-benchmarking-1\\data\\pngs\\kbaa-p003.png\n"
     ]
    },
    {
     "name": "stderr",
     "output_type": "stream",
     "text": [
      "[file retrieval] 2025-07-10 13:15:16 [INFO] HTTP Request: POST https://api.openai.com/v1/chat/completions \"HTTP/1.1 200 OK\"\n"
     ]
    },
    {
     "name": "stdout",
     "output_type": "stream",
     "text": [
      "Output path: c:\\Users\\vriez\\OneDrive\\Desktop\\Summer MAP\\ocr-benchmarking-1\\results\\json\\llm-img2json\\gpt-4o\\kbaa-p003.json\n",
      "Image path c:\\Users\\vriez\\OneDrive\\Desktop\\Summer MAP\\ocr-benchmarking-1\\data\\pngs\\kbaa-p004.png\n"
     ]
    },
    {
     "name": "stderr",
     "output_type": "stream",
     "text": [
      "[file retrieval] 2025-07-10 13:16:18 [INFO] HTTP Request: POST https://api.openai.com/v1/chat/completions \"HTTP/1.1 200 OK\"\n"
     ]
    },
    {
     "name": "stdout",
     "output_type": "stream",
     "text": [
      "Output path: c:\\Users\\vriez\\OneDrive\\Desktop\\Summer MAP\\ocr-benchmarking-1\\results\\json\\llm-img2json\\gpt-4o\\kbaa-p004.json\n",
      "Image path c:\\Users\\vriez\\OneDrive\\Desktop\\Summer MAP\\ocr-benchmarking-1\\data\\pngs\\kbaa-p005.png\n"
     ]
    },
    {
     "name": "stderr",
     "output_type": "stream",
     "text": [
      "[file retrieval] 2025-07-10 13:17:21 [INFO] HTTP Request: POST https://api.openai.com/v1/chat/completions \"HTTP/1.1 200 OK\"\n"
     ]
    },
    {
     "name": "stdout",
     "output_type": "stream",
     "text": [
      "Output path: c:\\Users\\vriez\\OneDrive\\Desktop\\Summer MAP\\ocr-benchmarking-1\\results\\json\\llm-img2json\\gpt-4o\\kbaa-p005.json\n",
      "Image path c:\\Users\\vriez\\OneDrive\\Desktop\\Summer MAP\\ocr-benchmarking-1\\data\\pngs\\kbaa-p006.png\n"
     ]
    },
    {
     "name": "stderr",
     "output_type": "stream",
     "text": [
      "[file retrieval] 2025-07-10 13:18:53 [INFO] HTTP Request: POST https://api.openai.com/v1/chat/completions \"HTTP/1.1 200 OK\"\n"
     ]
    },
    {
     "name": "stdout",
     "output_type": "stream",
     "text": [
      "Output path: c:\\Users\\vriez\\OneDrive\\Desktop\\Summer MAP\\ocr-benchmarking-1\\results\\json\\llm-img2json\\gpt-4o\\kbaa-p006.json\n",
      "Image path c:\\Users\\vriez\\OneDrive\\Desktop\\Summer MAP\\ocr-benchmarking-1\\data\\pngs\\kbaa-p007.png\n"
     ]
    },
    {
     "name": "stderr",
     "output_type": "stream",
     "text": [
      "[file retrieval] 2025-07-10 13:19:32 [INFO] HTTP Request: POST https://api.openai.com/v1/chat/completions \"HTTP/1.1 200 OK\"\n"
     ]
    },
    {
     "name": "stdout",
     "output_type": "stream",
     "text": [
      "Output path: c:\\Users\\vriez\\OneDrive\\Desktop\\Summer MAP\\ocr-benchmarking-1\\results\\json\\llm-img2json\\gpt-4o\\kbaa-p007.json\n",
      "Image path c:\\Users\\vriez\\OneDrive\\Desktop\\Summer MAP\\ocr-benchmarking-1\\data\\pngs\\kbaa-p008.png\n"
     ]
    },
    {
     "name": "stderr",
     "output_type": "stream",
     "text": [
      "[file retrieval] 2025-07-10 13:20:31 [INFO] HTTP Request: POST https://api.openai.com/v1/chat/completions \"HTTP/1.1 200 OK\"\n"
     ]
    },
    {
     "name": "stdout",
     "output_type": "stream",
     "text": [
      "Output path: c:\\Users\\vriez\\OneDrive\\Desktop\\Summer MAP\\ocr-benchmarking-1\\results\\json\\llm-img2json\\gpt-4o\\kbaa-p008.json\n",
      "Image path c:\\Users\\vriez\\OneDrive\\Desktop\\Summer MAP\\ocr-benchmarking-1\\data\\pngs\\kbaa-p009.png\n"
     ]
    },
    {
     "name": "stderr",
     "output_type": "stream",
     "text": [
      "[file retrieval] 2025-07-10 13:21:30 [INFO] HTTP Request: POST https://api.openai.com/v1/chat/completions \"HTTP/1.1 200 OK\"\n"
     ]
    },
    {
     "name": "stdout",
     "output_type": "stream",
     "text": [
      "Output path: c:\\Users\\vriez\\OneDrive\\Desktop\\Summer MAP\\ocr-benchmarking-1\\results\\json\\llm-img2json\\gpt-4o\\kbaa-p009.json\n",
      "Image path c:\\Users\\vriez\\OneDrive\\Desktop\\Summer MAP\\ocr-benchmarking-1\\data\\pngs\\kbaa-p010.png\n"
     ]
    },
    {
     "name": "stderr",
     "output_type": "stream",
     "text": [
      "[file retrieval] 2025-07-10 13:22:17 [INFO] HTTP Request: POST https://api.openai.com/v1/chat/completions \"HTTP/1.1 200 OK\"\n"
     ]
    },
    {
     "name": "stdout",
     "output_type": "stream",
     "text": [
      "Output path: c:\\Users\\vriez\\OneDrive\\Desktop\\Summer MAP\\ocr-benchmarking-1\\results\\json\\llm-img2json\\gpt-4o\\kbaa-p010.json\n",
      "Image path c:\\Users\\vriez\\OneDrive\\Desktop\\Summer MAP\\ocr-benchmarking-1\\data\\pngs\\kbaa-p011.png\n"
     ]
    },
    {
     "name": "stderr",
     "output_type": "stream",
     "text": [
      "[file retrieval] 2025-07-10 13:23:28 [INFO] HTTP Request: POST https://api.openai.com/v1/chat/completions \"HTTP/1.1 200 OK\"\n"
     ]
    },
    {
     "name": "stdout",
     "output_type": "stream",
     "text": [
      "Output path: c:\\Users\\vriez\\OneDrive\\Desktop\\Summer MAP\\ocr-benchmarking-1\\results\\json\\llm-img2json\\gpt-4o\\kbaa-p011.json\n",
      "Image path c:\\Users\\vriez\\OneDrive\\Desktop\\Summer MAP\\ocr-benchmarking-1\\data\\pngs\\kbaa-p012.png\n"
     ]
    },
    {
     "name": "stderr",
     "output_type": "stream",
     "text": [
      "[file retrieval] 2025-07-10 13:24:41 [INFO] HTTP Request: POST https://api.openai.com/v1/chat/completions \"HTTP/1.1 200 OK\"\n"
     ]
    },
    {
     "name": "stdout",
     "output_type": "stream",
     "text": [
      "Output path: c:\\Users\\vriez\\OneDrive\\Desktop\\Summer MAP\\ocr-benchmarking-1\\results\\json\\llm-img2json\\gpt-4o\\kbaa-p012.json\n",
      "Image path c:\\Users\\vriez\\OneDrive\\Desktop\\Summer MAP\\ocr-benchmarking-1\\data\\pngs\\kbaa-p038.png\n"
     ]
    },
    {
     "name": "stderr",
     "output_type": "stream",
     "text": [
      "[file retrieval] 2025-07-10 13:25:51 [INFO] HTTP Request: POST https://api.openai.com/v1/chat/completions \"HTTP/1.1 200 OK\"\n"
     ]
    },
    {
     "name": "stdout",
     "output_type": "stream",
     "text": [
      "Output path: c:\\Users\\vriez\\OneDrive\\Desktop\\Summer MAP\\ocr-benchmarking-1\\results\\json\\llm-img2json\\gpt-4o\\kbaa-p038.json\n",
      "Image path c:\\Users\\vriez\\OneDrive\\Desktop\\Summer MAP\\ocr-benchmarking-1\\data\\pngs\\kbaa-p039.png\n"
     ]
    },
    {
     "name": "stderr",
     "output_type": "stream",
     "text": [
      "[file retrieval] 2025-07-10 13:26:39 [INFO] HTTP Request: POST https://api.openai.com/v1/chat/completions \"HTTP/1.1 200 OK\"\n"
     ]
    },
    {
     "name": "stdout",
     "output_type": "stream",
     "text": [
      "Output path: c:\\Users\\vriez\\OneDrive\\Desktop\\Summer MAP\\ocr-benchmarking-1\\results\\json\\llm-img2json\\gpt-4o\\kbaa-p039.json\n",
      "Image path c:\\Users\\vriez\\OneDrive\\Desktop\\Summer MAP\\ocr-benchmarking-1\\data\\pngs\\kbaa-p043.png\n"
     ]
    },
    {
     "name": "stderr",
     "output_type": "stream",
     "text": [
      "[file retrieval] 2025-07-10 13:27:40 [INFO] HTTP Request: POST https://api.openai.com/v1/chat/completions \"HTTP/1.1 200 OK\"\n"
     ]
    },
    {
     "name": "stdout",
     "output_type": "stream",
     "text": [
      "Output path: c:\\Users\\vriez\\OneDrive\\Desktop\\Summer MAP\\ocr-benchmarking-1\\results\\json\\llm-img2json\\gpt-4o\\kbaa-p043.json\n",
      "Image path c:\\Users\\vriez\\OneDrive\\Desktop\\Summer MAP\\ocr-benchmarking-1\\data\\pngs\\kbaa-p048.png\n"
     ]
    },
    {
     "name": "stderr",
     "output_type": "stream",
     "text": [
      "[file retrieval] 2025-07-10 13:28:11 [INFO] HTTP Request: POST https://api.openai.com/v1/chat/completions \"HTTP/1.1 200 OK\"\n"
     ]
    },
    {
     "name": "stdout",
     "output_type": "stream",
     "text": [
      "Output path: c:\\Users\\vriez\\OneDrive\\Desktop\\Summer MAP\\ocr-benchmarking-1\\results\\json\\llm-img2json\\gpt-4o\\kbaa-p048.json\n",
      "Image path c:\\Users\\vriez\\OneDrive\\Desktop\\Summer MAP\\ocr-benchmarking-1\\data\\pngs\\kbaa-p049.png\n"
     ]
    },
    {
     "name": "stderr",
     "output_type": "stream",
     "text": [
      "[file retrieval] 2025-07-10 13:29:17 [INFO] HTTP Request: POST https://api.openai.com/v1/chat/completions \"HTTP/1.1 200 OK\"\n"
     ]
    },
    {
     "name": "stdout",
     "output_type": "stream",
     "text": [
      "Output path: c:\\Users\\vriez\\OneDrive\\Desktop\\Summer MAP\\ocr-benchmarking-1\\results\\json\\llm-img2json\\gpt-4o\\kbaa-p049.json\n",
      "Image path c:\\Users\\vriez\\OneDrive\\Desktop\\Summer MAP\\ocr-benchmarking-1\\data\\pngs\\kbaa-p058.png\n"
     ]
    },
    {
     "name": "stderr",
     "output_type": "stream",
     "text": [
      "[file retrieval] 2025-07-10 13:29:58 [INFO] HTTP Request: POST https://api.openai.com/v1/chat/completions \"HTTP/1.1 200 OK\"\n"
     ]
    },
    {
     "name": "stdout",
     "output_type": "stream",
     "text": [
      "Output path: c:\\Users\\vriez\\OneDrive\\Desktop\\Summer MAP\\ocr-benchmarking-1\\results\\json\\llm-img2json\\gpt-4o\\kbaa-p058.json\n",
      "Image path c:\\Users\\vriez\\OneDrive\\Desktop\\Summer MAP\\ocr-benchmarking-1\\data\\pngs\\kbaa-p059.png\n"
     ]
    },
    {
     "name": "stderr",
     "output_type": "stream",
     "text": [
      "[file retrieval] 2025-07-10 13:31:08 [INFO] HTTP Request: POST https://api.openai.com/v1/chat/completions \"HTTP/1.1 200 OK\"\n"
     ]
    },
    {
     "name": "stdout",
     "output_type": "stream",
     "text": [
      "Output path: c:\\Users\\vriez\\OneDrive\\Desktop\\Summer MAP\\ocr-benchmarking-1\\results\\json\\llm-img2json\\gpt-4o\\kbaa-p059.json\n",
      "Image path c:\\Users\\vriez\\OneDrive\\Desktop\\Summer MAP\\ocr-benchmarking-1\\data\\pngs\\kbaa-p060.png\n"
     ]
    },
    {
     "name": "stderr",
     "output_type": "stream",
     "text": [
      "[file retrieval] 2025-07-10 13:32:05 [INFO] HTTP Request: POST https://api.openai.com/v1/chat/completions \"HTTP/1.1 200 OK\"\n"
     ]
    },
    {
     "name": "stdout",
     "output_type": "stream",
     "text": [
      "Output path: c:\\Users\\vriez\\OneDrive\\Desktop\\Summer MAP\\ocr-benchmarking-1\\results\\json\\llm-img2json\\gpt-4o\\kbaa-p060.json\n",
      "Image path c:\\Users\\vriez\\OneDrive\\Desktop\\Summer MAP\\ocr-benchmarking-1\\data\\pngs\\kbaa-p061.png\n"
     ]
    },
    {
     "name": "stderr",
     "output_type": "stream",
     "text": [
      "[file retrieval] 2025-07-10 13:33:00 [INFO] HTTP Request: POST https://api.openai.com/v1/chat/completions \"HTTP/1.1 200 OK\"\n"
     ]
    },
    {
     "name": "stdout",
     "output_type": "stream",
     "text": [
      "Output path: c:\\Users\\vriez\\OneDrive\\Desktop\\Summer MAP\\ocr-benchmarking-1\\results\\json\\llm-img2json\\gpt-4o\\kbaa-p061.json\n",
      "Image path c:\\Users\\vriez\\OneDrive\\Desktop\\Summer MAP\\ocr-benchmarking-1\\data\\pngs\\kbaa-p062.png\n"
     ]
    },
    {
     "name": "stderr",
     "output_type": "stream",
     "text": [
      "[file retrieval] 2025-07-10 13:33:54 [INFO] HTTP Request: POST https://api.openai.com/v1/chat/completions \"HTTP/1.1 200 OK\"\n"
     ]
    },
    {
     "name": "stdout",
     "output_type": "stream",
     "text": [
      "Output path: c:\\Users\\vriez\\OneDrive\\Desktop\\Summer MAP\\ocr-benchmarking-1\\results\\json\\llm-img2json\\gpt-4o\\kbaa-p062.json\n",
      "Image path c:\\Users\\vriez\\OneDrive\\Desktop\\Summer MAP\\ocr-benchmarking-1\\data\\pngs\\kbaa-p063.png\n"
     ]
    },
    {
     "name": "stderr",
     "output_type": "stream",
     "text": [
      "[file retrieval] 2025-07-10 13:34:46 [INFO] HTTP Request: POST https://api.openai.com/v1/chat/completions \"HTTP/1.1 200 OK\"\n"
     ]
    },
    {
     "name": "stdout",
     "output_type": "stream",
     "text": [
      "Output path: c:\\Users\\vriez\\OneDrive\\Desktop\\Summer MAP\\ocr-benchmarking-1\\results\\json\\llm-img2json\\gpt-4o\\kbaa-p063.json\n",
      "Image path c:\\Users\\vriez\\OneDrive\\Desktop\\Summer MAP\\ocr-benchmarking-1\\data\\pngs\\kbaa-p064.png\n"
     ]
    },
    {
     "name": "stderr",
     "output_type": "stream",
     "text": [
      "[file retrieval] 2025-07-10 13:35:50 [INFO] HTTP Request: POST https://api.openai.com/v1/chat/completions \"HTTP/1.1 200 OK\"\n"
     ]
    },
    {
     "name": "stdout",
     "output_type": "stream",
     "text": [
      "Output path: c:\\Users\\vriez\\OneDrive\\Desktop\\Summer MAP\\ocr-benchmarking-1\\results\\json\\llm-img2json\\gpt-4o\\kbaa-p064.json\n",
      "Image path c:\\Users\\vriez\\OneDrive\\Desktop\\Summer MAP\\ocr-benchmarking-1\\data\\pngs\\kbaa-p065.png\n"
     ]
    },
    {
     "name": "stderr",
     "output_type": "stream",
     "text": [
      "[file retrieval] 2025-07-10 13:36:38 [INFO] HTTP Request: POST https://api.openai.com/v1/chat/completions \"HTTP/1.1 200 OK\"\n"
     ]
    },
    {
     "name": "stdout",
     "output_type": "stream",
     "text": [
      "Output path: c:\\Users\\vriez\\OneDrive\\Desktop\\Summer MAP\\ocr-benchmarking-1\\results\\json\\llm-img2json\\gpt-4o\\kbaa-p065.json\n",
      "Image path c:\\Users\\vriez\\OneDrive\\Desktop\\Summer MAP\\ocr-benchmarking-1\\data\\pngs\\kbaa-p066.png\n"
     ]
    },
    {
     "name": "stderr",
     "output_type": "stream",
     "text": [
      "[file retrieval] 2025-07-10 13:37:41 [INFO] HTTP Request: POST https://api.openai.com/v1/chat/completions \"HTTP/1.1 200 OK\"\n"
     ]
    },
    {
     "name": "stdout",
     "output_type": "stream",
     "text": [
      "Output path: c:\\Users\\vriez\\OneDrive\\Desktop\\Summer MAP\\ocr-benchmarking-1\\results\\json\\llm-img2json\\gpt-4o\\kbaa-p066.json\n",
      "Image path c:\\Users\\vriez\\OneDrive\\Desktop\\Summer MAP\\ocr-benchmarking-1\\data\\pngs\\kbaa-p067.png\n"
     ]
    },
    {
     "name": "stderr",
     "output_type": "stream",
     "text": [
      "[file retrieval] 2025-07-10 13:38:29 [INFO] HTTP Request: POST https://api.openai.com/v1/chat/completions \"HTTP/1.1 200 OK\"\n"
     ]
    },
    {
     "name": "stdout",
     "output_type": "stream",
     "text": [
      "Output path: c:\\Users\\vriez\\OneDrive\\Desktop\\Summer MAP\\ocr-benchmarking-1\\results\\json\\llm-img2json\\gpt-4o\\kbaa-p067.json\n",
      "Image path c:\\Users\\vriez\\OneDrive\\Desktop\\Summer MAP\\ocr-benchmarking-1\\data\\pngs\\kbaa-p068.png\n"
     ]
    },
    {
     "name": "stderr",
     "output_type": "stream",
     "text": [
      "[file retrieval] 2025-07-10 13:39:27 [INFO] HTTP Request: POST https://api.openai.com/v1/chat/completions \"HTTP/1.1 200 OK\"\n"
     ]
    },
    {
     "name": "stdout",
     "output_type": "stream",
     "text": [
      "Output path: c:\\Users\\vriez\\OneDrive\\Desktop\\Summer MAP\\ocr-benchmarking-1\\results\\json\\llm-img2json\\gpt-4o\\kbaa-p068.json\n",
      "Image path c:\\Users\\vriez\\OneDrive\\Desktop\\Summer MAP\\ocr-benchmarking-1\\data\\pngs\\kbaa-p069.png\n"
     ]
    },
    {
     "name": "stderr",
     "output_type": "stream",
     "text": [
      "[file retrieval] 2025-07-10 13:40:13 [INFO] HTTP Request: POST https://api.openai.com/v1/chat/completions \"HTTP/1.1 200 OK\"\n"
     ]
    },
    {
     "name": "stdout",
     "output_type": "stream",
     "text": [
      "Output path: c:\\Users\\vriez\\OneDrive\\Desktop\\Summer MAP\\ocr-benchmarking-1\\results\\json\\llm-img2json\\gpt-4o\\kbaa-p069.json\n",
      "Image path c:\\Users\\vriez\\OneDrive\\Desktop\\Summer MAP\\ocr-benchmarking-1\\data\\pngs\\kbaa-p070.png\n"
     ]
    },
    {
     "name": "stderr",
     "output_type": "stream",
     "text": [
      "[file retrieval] 2025-07-10 13:41:10 [INFO] HTTP Request: POST https://api.openai.com/v1/chat/completions \"HTTP/1.1 200 OK\"\n"
     ]
    },
    {
     "name": "stdout",
     "output_type": "stream",
     "text": [
      "Output path: c:\\Users\\vriez\\OneDrive\\Desktop\\Summer MAP\\ocr-benchmarking-1\\results\\json\\llm-img2json\\gpt-4o\\kbaa-p070.json\n",
      "Image path c:\\Users\\vriez\\OneDrive\\Desktop\\Summer MAP\\ocr-benchmarking-1\\data\\pngs\\kbaa-p071.png\n"
     ]
    },
    {
     "name": "stderr",
     "output_type": "stream",
     "text": [
      "[file retrieval] 2025-07-10 13:42:15 [INFO] HTTP Request: POST https://api.openai.com/v1/chat/completions \"HTTP/1.1 200 OK\"\n"
     ]
    },
    {
     "name": "stdout",
     "output_type": "stream",
     "text": [
      "Output path: c:\\Users\\vriez\\OneDrive\\Desktop\\Summer MAP\\ocr-benchmarking-1\\results\\json\\llm-img2json\\gpt-4o\\kbaa-p071.json\n",
      "Image path c:\\Users\\vriez\\OneDrive\\Desktop\\Summer MAP\\ocr-benchmarking-1\\data\\pngs\\kbaa-p072.png\n"
     ]
    },
    {
     "name": "stderr",
     "output_type": "stream",
     "text": [
      "[file retrieval] 2025-07-10 13:43:02 [INFO] HTTP Request: POST https://api.openai.com/v1/chat/completions \"HTTP/1.1 200 OK\"\n"
     ]
    },
    {
     "name": "stdout",
     "output_type": "stream",
     "text": [
      "Output path: c:\\Users\\vriez\\OneDrive\\Desktop\\Summer MAP\\ocr-benchmarking-1\\results\\json\\llm-img2json\\gpt-4o\\kbaa-p072.json\n",
      "Image path c:\\Users\\vriez\\OneDrive\\Desktop\\Summer MAP\\ocr-benchmarking-1\\data\\pngs\\kbaa-p073.png\n"
     ]
    },
    {
     "name": "stderr",
     "output_type": "stream",
     "text": [
      "[file retrieval] 2025-07-10 13:44:30 [INFO] HTTP Request: POST https://api.openai.com/v1/chat/completions \"HTTP/1.1 200 OK\"\n"
     ]
    },
    {
     "name": "stdout",
     "output_type": "stream",
     "text": [
      "Output path: c:\\Users\\vriez\\OneDrive\\Desktop\\Summer MAP\\ocr-benchmarking-1\\results\\json\\llm-img2json\\gpt-4o\\kbaa-p073.json\n",
      "Image path c:\\Users\\vriez\\OneDrive\\Desktop\\Summer MAP\\ocr-benchmarking-1\\data\\pngs\\kbaa-p096.png\n"
     ]
    },
    {
     "name": "stderr",
     "output_type": "stream",
     "text": [
      "[file retrieval] 2025-07-10 13:46:01 [INFO] HTTP Request: POST https://api.openai.com/v1/chat/completions \"HTTP/1.1 200 OK\"\n"
     ]
    },
    {
     "name": "stdout",
     "output_type": "stream",
     "text": [
      "Output path: c:\\Users\\vriez\\OneDrive\\Desktop\\Summer MAP\\ocr-benchmarking-1\\results\\json\\llm-img2json\\gpt-4o\\kbaa-p096.json\n",
      "Image path c:\\Users\\vriez\\OneDrive\\Desktop\\Summer MAP\\ocr-benchmarking-1\\data\\pngs\\kbaa-p100.png\n"
     ]
    },
    {
     "name": "stderr",
     "output_type": "stream",
     "text": [
      "[file retrieval] 2025-07-10 13:46:53 [INFO] HTTP Request: POST https://api.openai.com/v1/chat/completions \"HTTP/1.1 200 OK\"\n"
     ]
    },
    {
     "name": "stdout",
     "output_type": "stream",
     "text": [
      "Output path: c:\\Users\\vriez\\OneDrive\\Desktop\\Summer MAP\\ocr-benchmarking-1\\results\\json\\llm-img2json\\gpt-4o\\kbaa-p100.json\n",
      "Image path c:\\Users\\vriez\\OneDrive\\Desktop\\Summer MAP\\ocr-benchmarking-1\\data\\pngs\\kbaa-p101.png\n"
     ]
    },
    {
     "name": "stderr",
     "output_type": "stream",
     "text": [
      "[file retrieval] 2025-07-10 13:48:06 [INFO] HTTP Request: POST https://api.openai.com/v1/chat/completions \"HTTP/1.1 200 OK\"\n"
     ]
    },
    {
     "name": "stdout",
     "output_type": "stream",
     "text": [
      "Output path: c:\\Users\\vriez\\OneDrive\\Desktop\\Summer MAP\\ocr-benchmarking-1\\results\\json\\llm-img2json\\gpt-4o\\kbaa-p101.json\n",
      "Image path c:\\Users\\vriez\\OneDrive\\Desktop\\Summer MAP\\ocr-benchmarking-1\\data\\pngs\\kbaa-p106.png\n"
     ]
    },
    {
     "name": "stderr",
     "output_type": "stream",
     "text": [
      "[file retrieval] 2025-07-10 13:49:06 [INFO] HTTP Request: POST https://api.openai.com/v1/chat/completions \"HTTP/1.1 200 OK\"\n"
     ]
    },
    {
     "name": "stdout",
     "output_type": "stream",
     "text": [
      "Output path: c:\\Users\\vriez\\OneDrive\\Desktop\\Summer MAP\\ocr-benchmarking-1\\results\\json\\llm-img2json\\gpt-4o\\kbaa-p106.json\n",
      "Image path c:\\Users\\vriez\\OneDrive\\Desktop\\Summer MAP\\ocr-benchmarking-1\\data\\pngs\\kbaa-p107.png\n"
     ]
    },
    {
     "name": "stderr",
     "output_type": "stream",
     "text": [
      "[file retrieval] 2025-07-10 13:50:25 [INFO] HTTP Request: POST https://api.openai.com/v1/chat/completions \"HTTP/1.1 200 OK\"\n"
     ]
    },
    {
     "name": "stdout",
     "output_type": "stream",
     "text": [
      "Output path: c:\\Users\\vriez\\OneDrive\\Desktop\\Summer MAP\\ocr-benchmarking-1\\results\\json\\llm-img2json\\gpt-4o\\kbaa-p107.json\n",
      "Image path c:\\Users\\vriez\\OneDrive\\Desktop\\Summer MAP\\ocr-benchmarking-1\\data\\pngs\\kbaa-p113.png\n"
     ]
    },
    {
     "name": "stderr",
     "output_type": "stream",
     "text": [
      "[file retrieval] 2025-07-10 13:51:18 [INFO] HTTP Request: POST https://api.openai.com/v1/chat/completions \"HTTP/1.1 200 OK\"\n"
     ]
    },
    {
     "name": "stdout",
     "output_type": "stream",
     "text": [
      "Output path: c:\\Users\\vriez\\OneDrive\\Desktop\\Summer MAP\\ocr-benchmarking-1\\results\\json\\llm-img2json\\gpt-4o\\kbaa-p113.json\n",
      "Image path c:\\Users\\vriez\\OneDrive\\Desktop\\Summer MAP\\ocr-benchmarking-1\\data\\pngs\\kbaa-p114.png\n"
     ]
    },
    {
     "name": "stderr",
     "output_type": "stream",
     "text": [
      "[file retrieval] 2025-07-10 13:52:23 [INFO] HTTP Request: POST https://api.openai.com/v1/chat/completions \"HTTP/1.1 200 OK\"\n"
     ]
    },
    {
     "name": "stdout",
     "output_type": "stream",
     "text": [
      "Output path: c:\\Users\\vriez\\OneDrive\\Desktop\\Summer MAP\\ocr-benchmarking-1\\results\\json\\llm-img2json\\gpt-4o\\kbaa-p114.json\n",
      "Image path c:\\Users\\vriez\\OneDrive\\Desktop\\Summer MAP\\ocr-benchmarking-1\\data\\pngs\\kbaa-p115.png\n"
     ]
    },
    {
     "name": "stderr",
     "output_type": "stream",
     "text": [
      "[file retrieval] 2025-07-10 13:53:17 [INFO] HTTP Request: POST https://api.openai.com/v1/chat/completions \"HTTP/1.1 200 OK\"\n"
     ]
    },
    {
     "name": "stdout",
     "output_type": "stream",
     "text": [
      "Output path: c:\\Users\\vriez\\OneDrive\\Desktop\\Summer MAP\\ocr-benchmarking-1\\results\\json\\llm-img2json\\gpt-4o\\kbaa-p115.json\n",
      "Image path c:\\Users\\vriez\\OneDrive\\Desktop\\Summer MAP\\ocr-benchmarking-1\\data\\pngs\\kbaa-p119.png\n"
     ]
    },
    {
     "name": "stderr",
     "output_type": "stream",
     "text": [
      "[file retrieval] 2025-07-10 13:54:19 [INFO] HTTP Request: POST https://api.openai.com/v1/chat/completions \"HTTP/1.1 200 OK\"\n"
     ]
    },
    {
     "name": "stdout",
     "output_type": "stream",
     "text": [
      "Output path: c:\\Users\\vriez\\OneDrive\\Desktop\\Summer MAP\\ocr-benchmarking-1\\results\\json\\llm-img2json\\gpt-4o\\kbaa-p119.json\n",
      "Image path c:\\Users\\vriez\\OneDrive\\Desktop\\Summer MAP\\ocr-benchmarking-1\\data\\pngs\\kbaa-p121.png\n"
     ]
    },
    {
     "name": "stderr",
     "output_type": "stream",
     "text": [
      "[file retrieval] 2025-07-10 13:55:43 [INFO] HTTP Request: POST https://api.openai.com/v1/chat/completions \"HTTP/1.1 200 OK\"\n"
     ]
    },
    {
     "name": "stdout",
     "output_type": "stream",
     "text": [
      "Output path: c:\\Users\\vriez\\OneDrive\\Desktop\\Summer MAP\\ocr-benchmarking-1\\results\\json\\llm-img2json\\gpt-4o\\kbaa-p121.json\n",
      "Image path c:\\Users\\vriez\\OneDrive\\Desktop\\Summer MAP\\ocr-benchmarking-1\\data\\pngs\\kbaa-p124.png\n"
     ]
    },
    {
     "name": "stderr",
     "output_type": "stream",
     "text": [
      "[file retrieval] 2025-07-10 13:56:44 [INFO] HTTP Request: POST https://api.openai.com/v1/chat/completions \"HTTP/1.1 200 OK\"\n"
     ]
    },
    {
     "name": "stdout",
     "output_type": "stream",
     "text": [
      "Output path: c:\\Users\\vriez\\OneDrive\\Desktop\\Summer MAP\\ocr-benchmarking-1\\results\\json\\llm-img2json\\gpt-4o\\kbaa-p124.json\n",
      "Image path c:\\Users\\vriez\\OneDrive\\Desktop\\Summer MAP\\ocr-benchmarking-1\\data\\pngs\\kbaa-p151.png\n"
     ]
    },
    {
     "name": "stderr",
     "output_type": "stream",
     "text": [
      "[file retrieval] 2025-07-10 13:57:47 [INFO] HTTP Request: POST https://api.openai.com/v1/chat/completions \"HTTP/1.1 200 OK\"\n"
     ]
    },
    {
     "name": "stdout",
     "output_type": "stream",
     "text": [
      "Output path: c:\\Users\\vriez\\OneDrive\\Desktop\\Summer MAP\\ocr-benchmarking-1\\results\\json\\llm-img2json\\gpt-4o\\kbaa-p151.json\n"
     ]
    }
   ],
   "source": [
    "\n",
    "count = 0\n",
    "for path in img_filepaths:\n",
    "    print(\"Image path\", path)\n",
    "    count += 1\n",
    "    response = openai_img2json(path)\n",
    "    with open(json_output_dir / f\"llm-img2json\" / \"gpt-4o\" / Path(path.stem + f\".json\"), 'w') as file:\n",
    "        print(\"Output path:\", json_output_dir / f\"llm-img2json\" / \"gpt-4o\" / Path(path.stem + f\".json\"))\n",
    "        file.write(response)"
   ]
  },
  {
   "cell_type": "markdown",
   "id": "6a1ccf05",
   "metadata": {},
   "source": [
    "#### b. Text to JSON"
   ]
  },
  {
   "cell_type": "code",
   "execution_count": 13,
   "id": "44edaf7d",
   "metadata": {},
   "outputs": [
    {
     "name": "stderr",
     "output_type": "stream",
     "text": [
      "[file retrieval] 2025-07-10 15:24:53 [INFO] HTTP Request: POST https://api.openai.com/v1/chat/completions \"HTTP/1.1 200 OK\"\n"
     ]
    },
    {
     "name": "stdout",
     "output_type": "stream",
     "text": [
      "Writing to c:\\Users\\vriez\\OneDrive\\Desktop\\Summer MAP\\ocr-benchmarking-1\\results\\json\\llm-txt2json\\gpt-4o\\kbaa-p003.json\n"
     ]
    },
    {
     "name": "stderr",
     "output_type": "stream",
     "text": [
      "[file retrieval] 2025-07-10 15:25:05 [INFO] HTTP Request: POST https://api.openai.com/v1/chat/completions \"HTTP/1.1 200 OK\"\n"
     ]
    },
    {
     "name": "stdout",
     "output_type": "stream",
     "text": [
      "Writing to c:\\Users\\vriez\\OneDrive\\Desktop\\Summer MAP\\ocr-benchmarking-1\\results\\json\\llm-txt2json\\gpt-4o\\kbaa-p004.json\n"
     ]
    },
    {
     "name": "stderr",
     "output_type": "stream",
     "text": [
      "[file retrieval] 2025-07-10 15:25:17 [INFO] HTTP Request: POST https://api.openai.com/v1/chat/completions \"HTTP/1.1 200 OK\"\n"
     ]
    },
    {
     "name": "stdout",
     "output_type": "stream",
     "text": [
      "Writing to c:\\Users\\vriez\\OneDrive\\Desktop\\Summer MAP\\ocr-benchmarking-1\\results\\json\\llm-txt2json\\gpt-4o\\kbaa-p005.json\n"
     ]
    },
    {
     "name": "stderr",
     "output_type": "stream",
     "text": [
      "[file retrieval] 2025-07-10 15:25:28 [INFO] HTTP Request: POST https://api.openai.com/v1/chat/completions \"HTTP/1.1 200 OK\"\n"
     ]
    },
    {
     "name": "stdout",
     "output_type": "stream",
     "text": [
      "Writing to c:\\Users\\vriez\\OneDrive\\Desktop\\Summer MAP\\ocr-benchmarking-1\\results\\json\\llm-txt2json\\gpt-4o\\kbaa-p006.json\n"
     ]
    },
    {
     "name": "stderr",
     "output_type": "stream",
     "text": [
      "[file retrieval] 2025-07-10 15:25:40 [INFO] HTTP Request: POST https://api.openai.com/v1/chat/completions \"HTTP/1.1 200 OK\"\n"
     ]
    },
    {
     "name": "stdout",
     "output_type": "stream",
     "text": [
      "Writing to c:\\Users\\vriez\\OneDrive\\Desktop\\Summer MAP\\ocr-benchmarking-1\\results\\json\\llm-txt2json\\gpt-4o\\kbaa-p007.json\n"
     ]
    },
    {
     "name": "stderr",
     "output_type": "stream",
     "text": [
      "[file retrieval] 2025-07-10 15:26:33 [INFO] HTTP Request: POST https://api.openai.com/v1/chat/completions \"HTTP/1.1 200 OK\"\n"
     ]
    },
    {
     "name": "stdout",
     "output_type": "stream",
     "text": [
      "Writing to c:\\Users\\vriez\\OneDrive\\Desktop\\Summer MAP\\ocr-benchmarking-1\\results\\json\\llm-txt2json\\gpt-4o\\kbaa-p008.json\n"
     ]
    },
    {
     "name": "stderr",
     "output_type": "stream",
     "text": [
      "[file retrieval] 2025-07-10 15:26:45 [INFO] HTTP Request: POST https://api.openai.com/v1/chat/completions \"HTTP/1.1 200 OK\"\n"
     ]
    },
    {
     "name": "stdout",
     "output_type": "stream",
     "text": [
      "Writing to c:\\Users\\vriez\\OneDrive\\Desktop\\Summer MAP\\ocr-benchmarking-1\\results\\json\\llm-txt2json\\gpt-4o\\kbaa-p009.json\n"
     ]
    },
    {
     "name": "stderr",
     "output_type": "stream",
     "text": [
      "[file retrieval] 2025-07-10 15:26:54 [INFO] HTTP Request: POST https://api.openai.com/v1/chat/completions \"HTTP/1.1 200 OK\"\n"
     ]
    },
    {
     "name": "stdout",
     "output_type": "stream",
     "text": [
      "Writing to c:\\Users\\vriez\\OneDrive\\Desktop\\Summer MAP\\ocr-benchmarking-1\\results\\json\\llm-txt2json\\gpt-4o\\kbaa-p010.json\n"
     ]
    },
    {
     "name": "stderr",
     "output_type": "stream",
     "text": [
      "[file retrieval] 2025-07-10 15:27:07 [INFO] HTTP Request: POST https://api.openai.com/v1/chat/completions \"HTTP/1.1 200 OK\"\n"
     ]
    },
    {
     "name": "stdout",
     "output_type": "stream",
     "text": [
      "Writing to c:\\Users\\vriez\\OneDrive\\Desktop\\Summer MAP\\ocr-benchmarking-1\\results\\json\\llm-txt2json\\gpt-4o\\kbaa-p011.json\n"
     ]
    },
    {
     "name": "stderr",
     "output_type": "stream",
     "text": [
      "[file retrieval] 2025-07-10 15:27:20 [INFO] HTTP Request: POST https://api.openai.com/v1/chat/completions \"HTTP/1.1 200 OK\"\n"
     ]
    },
    {
     "name": "stdout",
     "output_type": "stream",
     "text": [
      "Writing to c:\\Users\\vriez\\OneDrive\\Desktop\\Summer MAP\\ocr-benchmarking-1\\results\\json\\llm-txt2json\\gpt-4o\\kbaa-p012.json\n"
     ]
    },
    {
     "name": "stderr",
     "output_type": "stream",
     "text": [
      "[file retrieval] 2025-07-10 15:27:31 [INFO] HTTP Request: POST https://api.openai.com/v1/chat/completions \"HTTP/1.1 200 OK\"\n"
     ]
    },
    {
     "name": "stdout",
     "output_type": "stream",
     "text": [
      "Writing to c:\\Users\\vriez\\OneDrive\\Desktop\\Summer MAP\\ocr-benchmarking-1\\results\\json\\llm-txt2json\\gpt-4o\\kbaa-p038.json\n"
     ]
    },
    {
     "name": "stderr",
     "output_type": "stream",
     "text": [
      "[file retrieval] 2025-07-10 15:27:43 [INFO] HTTP Request: POST https://api.openai.com/v1/chat/completions \"HTTP/1.1 200 OK\"\n"
     ]
    },
    {
     "name": "stdout",
     "output_type": "stream",
     "text": [
      "Writing to c:\\Users\\vriez\\OneDrive\\Desktop\\Summer MAP\\ocr-benchmarking-1\\results\\json\\llm-txt2json\\gpt-4o\\kbaa-p039.json\n"
     ]
    },
    {
     "name": "stderr",
     "output_type": "stream",
     "text": [
      "[file retrieval] 2025-07-10 15:28:09 [INFO] HTTP Request: POST https://api.openai.com/v1/chat/completions \"HTTP/1.1 200 OK\"\n"
     ]
    },
    {
     "name": "stdout",
     "output_type": "stream",
     "text": [
      "Writing to c:\\Users\\vriez\\OneDrive\\Desktop\\Summer MAP\\ocr-benchmarking-1\\results\\json\\llm-txt2json\\gpt-4o\\kbaa-p043.json\n"
     ]
    },
    {
     "name": "stderr",
     "output_type": "stream",
     "text": [
      "[file retrieval] 2025-07-10 15:28:26 [INFO] HTTP Request: POST https://api.openai.com/v1/chat/completions \"HTTP/1.1 200 OK\"\n"
     ]
    },
    {
     "name": "stdout",
     "output_type": "stream",
     "text": [
      "Writing to c:\\Users\\vriez\\OneDrive\\Desktop\\Summer MAP\\ocr-benchmarking-1\\results\\json\\llm-txt2json\\gpt-4o\\kbaa-p048.json\n"
     ]
    },
    {
     "name": "stderr",
     "output_type": "stream",
     "text": [
      "[file retrieval] 2025-07-10 15:28:37 [INFO] HTTP Request: POST https://api.openai.com/v1/chat/completions \"HTTP/1.1 200 OK\"\n"
     ]
    },
    {
     "name": "stdout",
     "output_type": "stream",
     "text": [
      "Writing to c:\\Users\\vriez\\OneDrive\\Desktop\\Summer MAP\\ocr-benchmarking-1\\results\\json\\llm-txt2json\\gpt-4o\\kbaa-p049.json\n"
     ]
    },
    {
     "name": "stderr",
     "output_type": "stream",
     "text": [
      "[file retrieval] 2025-07-10 15:29:53 [INFO] HTTP Request: POST https://api.openai.com/v1/chat/completions \"HTTP/1.1 200 OK\"\n"
     ]
    },
    {
     "name": "stdout",
     "output_type": "stream",
     "text": [
      "Writing to c:\\Users\\vriez\\OneDrive\\Desktop\\Summer MAP\\ocr-benchmarking-1\\results\\json\\llm-txt2json\\gpt-4o\\kbaa-p058.json\n"
     ]
    },
    {
     "name": "stderr",
     "output_type": "stream",
     "text": [
      "[file retrieval] 2025-07-10 15:30:04 [INFO] HTTP Request: POST https://api.openai.com/v1/chat/completions \"HTTP/1.1 200 OK\"\n"
     ]
    },
    {
     "name": "stdout",
     "output_type": "stream",
     "text": [
      "Writing to c:\\Users\\vriez\\OneDrive\\Desktop\\Summer MAP\\ocr-benchmarking-1\\results\\json\\llm-txt2json\\gpt-4o\\kbaa-p059.json\n"
     ]
    },
    {
     "name": "stderr",
     "output_type": "stream",
     "text": [
      "[file retrieval] 2025-07-10 15:30:16 [INFO] HTTP Request: POST https://api.openai.com/v1/chat/completions \"HTTP/1.1 200 OK\"\n"
     ]
    },
    {
     "name": "stdout",
     "output_type": "stream",
     "text": [
      "Writing to c:\\Users\\vriez\\OneDrive\\Desktop\\Summer MAP\\ocr-benchmarking-1\\results\\json\\llm-txt2json\\gpt-4o\\kbaa-p060.json\n"
     ]
    },
    {
     "name": "stderr",
     "output_type": "stream",
     "text": [
      "[file retrieval] 2025-07-10 15:30:25 [INFO] HTTP Request: POST https://api.openai.com/v1/chat/completions \"HTTP/1.1 200 OK\"\n"
     ]
    },
    {
     "name": "stdout",
     "output_type": "stream",
     "text": [
      "Writing to c:\\Users\\vriez\\OneDrive\\Desktop\\Summer MAP\\ocr-benchmarking-1\\results\\json\\llm-txt2json\\gpt-4o\\kbaa-p061.json\n"
     ]
    },
    {
     "name": "stderr",
     "output_type": "stream",
     "text": [
      "[file retrieval] 2025-07-10 15:30:36 [INFO] HTTP Request: POST https://api.openai.com/v1/chat/completions \"HTTP/1.1 200 OK\"\n"
     ]
    },
    {
     "name": "stdout",
     "output_type": "stream",
     "text": [
      "Writing to c:\\Users\\vriez\\OneDrive\\Desktop\\Summer MAP\\ocr-benchmarking-1\\results\\json\\llm-txt2json\\gpt-4o\\kbaa-p062.json\n"
     ]
    },
    {
     "name": "stderr",
     "output_type": "stream",
     "text": [
      "[file retrieval] 2025-07-10 15:30:47 [INFO] HTTP Request: POST https://api.openai.com/v1/chat/completions \"HTTP/1.1 200 OK\"\n"
     ]
    },
    {
     "name": "stdout",
     "output_type": "stream",
     "text": [
      "Writing to c:\\Users\\vriez\\OneDrive\\Desktop\\Summer MAP\\ocr-benchmarking-1\\results\\json\\llm-txt2json\\gpt-4o\\kbaa-p063.json\n"
     ]
    },
    {
     "name": "stderr",
     "output_type": "stream",
     "text": [
      "[file retrieval] 2025-07-10 15:30:59 [INFO] HTTP Request: POST https://api.openai.com/v1/chat/completions \"HTTP/1.1 200 OK\"\n"
     ]
    },
    {
     "name": "stdout",
     "output_type": "stream",
     "text": [
      "Writing to c:\\Users\\vriez\\OneDrive\\Desktop\\Summer MAP\\ocr-benchmarking-1\\results\\json\\llm-txt2json\\gpt-4o\\kbaa-p064.json\n"
     ]
    },
    {
     "name": "stderr",
     "output_type": "stream",
     "text": [
      "[file retrieval] 2025-07-10 15:31:09 [INFO] HTTP Request: POST https://api.openai.com/v1/chat/completions \"HTTP/1.1 200 OK\"\n"
>>>>>>> 9cd298df
     ]
    },
    {
     "name": "stdout",
     "output_type": "stream",
     "text": [
<<<<<<< HEAD
      "Output path: /Users/muhammadkhalid/Desktop/map2025/ocr-benchmarking/results/json/llm-img2json/gpt-4o/kbaa-p038.json\n"
     ]
    }
   ],
   "source": [
    "for path in img_filepaths:\n",
    "    response = openai_img2json(path)\n",
    "    with open(json_output_dir / f\"llm-img2json\" / \"gpt-4o\" / Path(path.stem + \".json\"), 'w') as file:\n",
    "        print(\"Output path:\", json_output_dir / f\"llm-img2json\" / \"gpt-4o\" / Path(path.stem + \".json\"))\n",
    "        file.write(response)"
   ]
  },
  {
   "cell_type": "markdown",
   "id": "6a1ccf05",
   "metadata": {},
   "source": [
    "#### b. Text to JSON"
   ]
  },
  {
   "cell_type": "code",
   "execution_count": 11,
   "id": "44edaf7d",
   "metadata": {},
   "outputs": [
=======
      "Writing to c:\\Users\\vriez\\OneDrive\\Desktop\\Summer MAP\\ocr-benchmarking-1\\results\\json\\llm-txt2json\\gpt-4o\\kbaa-p065.json\n"
     ]
    },
    {
     "name": "stderr",
     "output_type": "stream",
     "text": [
      "[file retrieval] 2025-07-10 15:31:22 [INFO] HTTP Request: POST https://api.openai.com/v1/chat/completions \"HTTP/1.1 200 OK\"\n"
     ]
    },
    {
     "name": "stdout",
     "output_type": "stream",
     "text": [
      "Writing to c:\\Users\\vriez\\OneDrive\\Desktop\\Summer MAP\\ocr-benchmarking-1\\results\\json\\llm-txt2json\\gpt-4o\\kbaa-p066.json\n"
     ]
    },
    {
     "name": "stderr",
     "output_type": "stream",
     "text": [
      "[file retrieval] 2025-07-10 15:31:33 [INFO] HTTP Request: POST https://api.openai.com/v1/chat/completions \"HTTP/1.1 200 OK\"\n"
     ]
    },
    {
     "name": "stdout",
     "output_type": "stream",
     "text": [
      "Writing to c:\\Users\\vriez\\OneDrive\\Desktop\\Summer MAP\\ocr-benchmarking-1\\results\\json\\llm-txt2json\\gpt-4o\\kbaa-p067.json\n"
     ]
    },
    {
     "name": "stderr",
     "output_type": "stream",
     "text": [
      "[file retrieval] 2025-07-10 15:31:44 [INFO] HTTP Request: POST https://api.openai.com/v1/chat/completions \"HTTP/1.1 200 OK\"\n"
     ]
    },
    {
     "name": "stdout",
     "output_type": "stream",
     "text": [
      "Writing to c:\\Users\\vriez\\OneDrive\\Desktop\\Summer MAP\\ocr-benchmarking-1\\results\\json\\llm-txt2json\\gpt-4o\\kbaa-p068.json\n"
     ]
    },
    {
     "name": "stderr",
     "output_type": "stream",
     "text": [
      "[file retrieval] 2025-07-10 15:31:57 [INFO] HTTP Request: POST https://api.openai.com/v1/chat/completions \"HTTP/1.1 200 OK\"\n"
     ]
    },
    {
     "name": "stdout",
     "output_type": "stream",
     "text": [
      "Writing to c:\\Users\\vriez\\OneDrive\\Desktop\\Summer MAP\\ocr-benchmarking-1\\results\\json\\llm-txt2json\\gpt-4o\\kbaa-p069.json\n"
     ]
    },
    {
     "name": "stderr",
     "output_type": "stream",
     "text": [
      "[file retrieval] 2025-07-10 15:32:07 [INFO] HTTP Request: POST https://api.openai.com/v1/chat/completions \"HTTP/1.1 200 OK\"\n"
     ]
    },
    {
     "name": "stdout",
     "output_type": "stream",
     "text": [
      "Writing to c:\\Users\\vriez\\OneDrive\\Desktop\\Summer MAP\\ocr-benchmarking-1\\results\\json\\llm-txt2json\\gpt-4o\\kbaa-p070.json\n"
     ]
    },
    {
     "name": "stderr",
     "output_type": "stream",
     "text": [
      "[file retrieval] 2025-07-10 15:32:20 [INFO] HTTP Request: POST https://api.openai.com/v1/chat/completions \"HTTP/1.1 200 OK\"\n"
     ]
    },
    {
     "name": "stdout",
     "output_type": "stream",
     "text": [
      "Writing to c:\\Users\\vriez\\OneDrive\\Desktop\\Summer MAP\\ocr-benchmarking-1\\results\\json\\llm-txt2json\\gpt-4o\\kbaa-p071.json\n"
     ]
    },
    {
     "name": "stderr",
     "output_type": "stream",
     "text": [
      "[file retrieval] 2025-07-10 15:32:32 [INFO] HTTP Request: POST https://api.openai.com/v1/chat/completions \"HTTP/1.1 200 OK\"\n"
     ]
    },
    {
     "name": "stdout",
     "output_type": "stream",
     "text": [
      "Writing to c:\\Users\\vriez\\OneDrive\\Desktop\\Summer MAP\\ocr-benchmarking-1\\results\\json\\llm-txt2json\\gpt-4o\\kbaa-p072.json\n"
     ]
    },
    {
     "name": "stderr",
     "output_type": "stream",
     "text": [
      "[file retrieval] 2025-07-10 15:32:44 [INFO] HTTP Request: POST https://api.openai.com/v1/chat/completions \"HTTP/1.1 200 OK\"\n"
     ]
    },
    {
     "name": "stdout",
     "output_type": "stream",
     "text": [
      "Writing to c:\\Users\\vriez\\OneDrive\\Desktop\\Summer MAP\\ocr-benchmarking-1\\results\\json\\llm-txt2json\\gpt-4o\\kbaa-p073.json\n"
     ]
    },
    {
     "name": "stderr",
     "output_type": "stream",
     "text": [
      "[file retrieval] 2025-07-10 15:32:53 [INFO] HTTP Request: POST https://api.openai.com/v1/chat/completions \"HTTP/1.1 200 OK\"\n"
     ]
    },
    {
     "name": "stdout",
     "output_type": "stream",
     "text": [
      "Writing to c:\\Users\\vriez\\OneDrive\\Desktop\\Summer MAP\\ocr-benchmarking-1\\results\\json\\llm-txt2json\\gpt-4o\\kbaa-p096.json\n"
     ]
    },
    {
     "name": "stderr",
     "output_type": "stream",
     "text": [
      "[file retrieval] 2025-07-10 15:33:06 [INFO] HTTP Request: POST https://api.openai.com/v1/chat/completions \"HTTP/1.1 200 OK\"\n"
     ]
    },
    {
     "name": "stdout",
     "output_type": "stream",
     "text": [
      "Writing to c:\\Users\\vriez\\OneDrive\\Desktop\\Summer MAP\\ocr-benchmarking-1\\results\\json\\llm-txt2json\\gpt-4o\\kbaa-p100.json\n"
     ]
    },
    {
     "name": "stderr",
     "output_type": "stream",
     "text": [
      "[file retrieval] 2025-07-10 15:33:18 [INFO] HTTP Request: POST https://api.openai.com/v1/chat/completions \"HTTP/1.1 200 OK\"\n"
     ]
    },
    {
     "name": "stdout",
     "output_type": "stream",
     "text": [
      "Writing to c:\\Users\\vriez\\OneDrive\\Desktop\\Summer MAP\\ocr-benchmarking-1\\results\\json\\llm-txt2json\\gpt-4o\\kbaa-p101.json\n"
     ]
    },
    {
     "name": "stderr",
     "output_type": "stream",
     "text": [
      "[file retrieval] 2025-07-10 15:33:36 [INFO] HTTP Request: POST https://api.openai.com/v1/chat/completions \"HTTP/1.1 200 OK\"\n"
     ]
    },
    {
     "name": "stdout",
     "output_type": "stream",
     "text": [
      "Writing to c:\\Users\\vriez\\OneDrive\\Desktop\\Summer MAP\\ocr-benchmarking-1\\results\\json\\llm-txt2json\\gpt-4o\\kbaa-p106.json\n"
     ]
    },
    {
     "name": "stderr",
     "output_type": "stream",
     "text": [
      "[file retrieval] 2025-07-10 15:33:48 [INFO] HTTP Request: POST https://api.openai.com/v1/chat/completions \"HTTP/1.1 200 OK\"\n"
     ]
    },
    {
     "name": "stdout",
     "output_type": "stream",
     "text": [
      "Writing to c:\\Users\\vriez\\OneDrive\\Desktop\\Summer MAP\\ocr-benchmarking-1\\results\\json\\llm-txt2json\\gpt-4o\\kbaa-p107.json\n"
     ]
    },
    {
     "name": "stderr",
     "output_type": "stream",
     "text": [
      "[file retrieval] 2025-07-10 15:34:01 [INFO] HTTP Request: POST https://api.openai.com/v1/chat/completions \"HTTP/1.1 200 OK\"\n"
     ]
    },
    {
     "name": "stdout",
     "output_type": "stream",
     "text": [
      "Writing to c:\\Users\\vriez\\OneDrive\\Desktop\\Summer MAP\\ocr-benchmarking-1\\results\\json\\llm-txt2json\\gpt-4o\\kbaa-p113.json\n"
     ]
    },
    {
     "name": "stderr",
     "output_type": "stream",
     "text": [
      "[file retrieval] 2025-07-10 15:34:13 [INFO] HTTP Request: POST https://api.openai.com/v1/chat/completions \"HTTP/1.1 200 OK\"\n"
     ]
    },
    {
     "name": "stdout",
     "output_type": "stream",
     "text": [
      "Writing to c:\\Users\\vriez\\OneDrive\\Desktop\\Summer MAP\\ocr-benchmarking-1\\results\\json\\llm-txt2json\\gpt-4o\\kbaa-p114.json\n"
     ]
    },
    {
     "name": "stderr",
     "output_type": "stream",
     "text": [
      "[file retrieval] 2025-07-10 15:34:23 [INFO] HTTP Request: POST https://api.openai.com/v1/chat/completions \"HTTP/1.1 200 OK\"\n"
     ]
    },
    {
     "name": "stdout",
     "output_type": "stream",
     "text": [
      "Writing to c:\\Users\\vriez\\OneDrive\\Desktop\\Summer MAP\\ocr-benchmarking-1\\results\\json\\llm-txt2json\\gpt-4o\\kbaa-p115.json\n"
     ]
    },
    {
     "name": "stderr",
     "output_type": "stream",
     "text": [
      "[file retrieval] 2025-07-10 15:34:33 [INFO] HTTP Request: POST https://api.openai.com/v1/chat/completions \"HTTP/1.1 200 OK\"\n"
     ]
    },
    {
     "name": "stdout",
     "output_type": "stream",
     "text": [
      "Writing to c:\\Users\\vriez\\OneDrive\\Desktop\\Summer MAP\\ocr-benchmarking-1\\results\\json\\llm-txt2json\\gpt-4o\\kbaa-p119.json\n"
     ]
    },
    {
     "name": "stderr",
     "output_type": "stream",
     "text": [
      "[file retrieval] 2025-07-10 15:34:44 [INFO] HTTP Request: POST https://api.openai.com/v1/chat/completions \"HTTP/1.1 200 OK\"\n"
     ]
    },
    {
     "name": "stdout",
     "output_type": "stream",
     "text": [
      "Writing to c:\\Users\\vriez\\OneDrive\\Desktop\\Summer MAP\\ocr-benchmarking-1\\results\\json\\llm-txt2json\\gpt-4o\\kbaa-p121.json\n"
     ]
    },
    {
     "name": "stderr",
     "output_type": "stream",
     "text": [
      "[file retrieval] 2025-07-10 15:35:01 [INFO] HTTP Request: POST https://api.openai.com/v1/chat/completions \"HTTP/1.1 200 OK\"\n"
     ]
    },
    {
     "name": "stdout",
     "output_type": "stream",
     "text": [
      "Writing to c:\\Users\\vriez\\OneDrive\\Desktop\\Summer MAP\\ocr-benchmarking-1\\results\\json\\llm-txt2json\\gpt-4o\\kbaa-p124.json\n"
     ]
    },
>>>>>>> 9cd298df
    {
     "name": "stderr",
     "output_type": "stream",
     "text": [
<<<<<<< HEAD
      "[file retrieval] 2025-07-10 15:47:38 [INFO] HTTP Request: POST https://api.openai.com/v1/chat/completions \"HTTP/1.1 200 OK\"\n"
=======
      "[file retrieval] 2025-07-10 15:35:21 [INFO] HTTP Request: POST https://api.openai.com/v1/chat/completions \"HTTP/1.1 200 OK\"\n"
>>>>>>> 9cd298df
     ]
    },
    {
     "name": "stdout",
     "output_type": "stream",
     "text": [
<<<<<<< HEAD
      "Writing to /Users/muhammadkhalid/Desktop/map2025/ocr-benchmarking/results/json/llm-txt2json/gpt-4o/kbaa-p039.json\n"
=======
      "Writing to c:\\Users\\vriez\\OneDrive\\Desktop\\Summer MAP\\ocr-benchmarking-1\\results\\json\\llm-txt2json\\gpt-4o\\kbaa-p151.json\n"
>>>>>>> 9cd298df
     ]
    }
   ],
   "source": [
    "dir = txt_source_dir / llms['openai'] # where to look for ocr-llm-img2txt output\n",
    "\n",
    "# Get the text paths from ocr-llm-img2txt/gpt-4o directory\n",
    "txt_filepaths = get_paths(dir, \"txt\")\n",
    "\n",
    "for path in txt_filepaths:\n",
    "    ocr_text_path = str(root_dir / \"results\" / \"txt\" / \"ocr-img2txt\" / \"pytesseract\" /path.stem) + \".txt\" # THIS REMAINS THE SAME b/c we're reading the OCR output\n",
    "    response = openai_txt2json(ocr_text_path)\n",
    "    with open(json_output_dir / f\"llm-txt2json\" / \"gpt-4o\" / Path(path.stem + \".json\"), 'w') as file:\n",
    "        print(\"Writing to\", json_output_dir / \"llm-txt2json\" / \"gpt-4o\" / Path(path.stem + \".json\"))\n",
    "        file.write(response)"
   ]
  },
  {
   "cell_type": "markdown",
   "id": "7b7ed85e",
   "metadata": {},
   "source": [
    "#### c. Image to JSON (Async)"
   ]
  },
  {
   "cell_type": "code",
   "execution_count": 9,
   "id": "6bdfa470",
   "metadata": {},
   "outputs": [
    {
     "name": "stderr",
     "output_type": "stream",
     "text": [
      "[file retrieval] 2025-07-10 15:33:55 [INFO] HTTP Request: POST https://api.openai.com/v1/chat/completions \"HTTP/1.1 200 OK\"\n",
      "[file retrieval] 2025-07-10 15:34:08 [INFO] HTTP Request: POST https://api.openai.com/v1/chat/completions \"HTTP/1.1 200 OK\"\n"
     ]
    }
   ],
   "source": [
    "await process_json_async(img_filepaths, json_output_dir/\"llm-img2json\", openai_img2json_async, \"json\", llms['openai'])"
   ]
  },
  {
   "cell_type": "markdown",
   "id": "ec6ae2c9",
   "metadata": {},
   "source": [
    "#### d. Text to JSON (Async)"
   ]
  },
  {
   "cell_type": "code",
   "execution_count": 10,
   "id": "07e7b5f9",
   "metadata": {},
   "outputs": [
    {
     "name": "stderr",
     "output_type": "stream",
     "text": [
      "[file retrieval] 2025-07-10 15:34:32 [INFO] HTTP Request: POST https://api.openai.com/v1/chat/completions \"HTTP/1.1 200 OK\"\n",
      "[file retrieval] 2025-07-10 15:34:34 [INFO] HTTP Request: POST https://api.openai.com/v1/chat/completions \"HTTP/1.1 200 OK\"\n"
     ]
    }
   ],
   "source": [
    "dir = txt_source_dir / llms['openai'] # where to look for ocr-llm-img2txt output\n",
    "# Get the text paths from ocr-llm-img2txt/gpt-4o directory\n",
    "txt_filepaths = get_paths(dir, \"txt\")\n",
    "\n",
    "# Call the main function that concurrently runs relevant async function\n",
    "await process_json_async(txt_filepaths, json_output_dir/\"llm-txt2json\", openai_txt2json_async, \"json\", llms['openai'])"
   ]
  },
  {
   "cell_type": "markdown",
   "id": "d25ecae5",
   "metadata": {},
   "source": [
    "## 5. Gemini\n"
   ]
  },
  {
   "cell_type": "markdown",
   "id": "047fb167",
   "metadata": {},
   "source": [
    "### (i) Text"
   ]
  },
  {
   "cell_type": "markdown",
   "id": "3f10c212",
   "metadata": {},
   "source": [
    "#### a. OCR-LLM call"
   ]
  },
  {
   "cell_type": "code",
   "execution_count": 9,
   "id": "b9e5d357",
   "metadata": {},
   "outputs": [
    {
     "name": "stderr",
     "output_type": "stream",
     "text": [
      "[file retrieval] 2025-07-09 21:12:53 [INFO] HTTP Request: POST https://generativelanguage.googleapis.com/upload/v1beta/files \"HTTP/1.1 200 OK\"\n",
      "[file retrieval] 2025-07-09 21:12:54 [INFO] HTTP Request: POST https://generativelanguage.googleapis.com/upload/v1beta/files?upload_id=ABgVH88Nfk8VVZAecc5TK3gCRSmN3dNPFrwGhj9I6ybQY45UYcv8rt8UliOixmHtdmSXSqboF8zBgolhNhMhsc5v-ua3X93W8rl8N1IF5TN7Ywg&upload_protocol=resumable \"HTTP/1.1 200 OK\"\n",
      "[file retrieval] 2025-07-09 21:12:57 [INFO] HTTP Request: POST https://generativelanguage.googleapis.com/upload/v1beta/files?upload_id=ABgVH88Nfk8VVZAecc5TK3gCRSmN3dNPFrwGhj9I6ybQY45UYcv8rt8UliOixmHtdmSXSqboF8zBgolhNhMhsc5v-ua3X93W8rl8N1IF5TN7Ywg&upload_protocol=resumable \"HTTP/1.1 200 OK\"\n",
      "[file retrieval] 2025-07-09 21:12:57 [INFO] AFC is enabled with max remote calls: 10.\n",
      "[file retrieval] 2025-07-09 21:13:28 [INFO] HTTP Request: POST https://generativelanguage.googleapis.com/v1beta/models/gemini-2.5-flash:generateContent \"HTTP/1.1 200 OK\"\n",
      "[file retrieval] 2025-07-09 21:13:28 [INFO] AFC remote call 1 is done.\n"
     ]
    }
   ],
   "source": [
    "for path in img_filepaths:\n",
    "    my_file = gemini_client.files.upload(file=path)\n",
    "    input = \"\"\n",
    "    ocr_text_path = str(txt_output_dir / \"ocr-img2txt\" / \"pytesseract\" / path.stem) + \".txt\" # THIS REMAINS THE SAME b/c we're reading the OCR output\n",
    "    with open(ocr_text_path, 'r') as file:\n",
    "        input += file.read()\n",
    "    prompt_ocr_llm = prompt_template_ocr_llm.format(input=input).strip()\n",
    "\n",
    "    response = gemini_client.models.generate_content(\n",
    "        model='gemini-2.5-flash',\n",
    "        config= types.GenerateContentConfig(\n",
    "        temperature = 0\n",
    "        ),\n",
    "        contents=[\n",
    "            prompt_ocr_llm,\n",
    "            my_file\n",
    "        ]\n",
    "    )\n",
    "\n",
    "    with open(txt_output_dir / f\"ocr-llm-img2txt\" / \"gemini-2.5-flash\" / Path(path.stem + f\".txt\"), 'w') as file:\n",
    "        file.write(response.text)"
   ]
  },
  {
   "cell_type": "markdown",
   "id": "172d3100",
   "metadata": {},
   "source": [
    "#### b. LLM call (without OCR)"
   ]
  },
  {
   "cell_type": "code",
   "execution_count": null,
   "id": "d5d3d2d4",
   "metadata": {},
   "outputs": [
    {
     "name": "stderr",
     "output_type": "stream",
     "text": [
      "[file retrieval] 2025-07-09 21:15:56 [INFO] HTTP Request: POST https://generativelanguage.googleapis.com/upload/v1beta/files \"HTTP/1.1 200 OK\"\n",
      "[file retrieval] 2025-07-09 21:15:57 [INFO] HTTP Request: POST https://generativelanguage.googleapis.com/upload/v1beta/files?upload_id=ABgVH8-pOAlg5_pH_UGHfFFQT-W2d_ktZPHK3dQQD_MbJEszGtsXfXOp5Pn1HWnzKHJ9cNXJkThyNlZFGh1v1nTj_ozbbeUZS0O5lm84N7WcmTI&upload_protocol=resumable \"HTTP/1.1 200 OK\"\n",
      "[file retrieval] 2025-07-09 21:16:00 [INFO] HTTP Request: POST https://generativelanguage.googleapis.com/upload/v1beta/files?upload_id=ABgVH8-pOAlg5_pH_UGHfFFQT-W2d_ktZPHK3dQQD_MbJEszGtsXfXOp5Pn1HWnzKHJ9cNXJkThyNlZFGh1v1nTj_ozbbeUZS0O5lm84N7WcmTI&upload_protocol=resumable \"HTTP/1.1 200 OK\"\n",
      "[file retrieval] 2025-07-09 21:16:00 [INFO] AFC is enabled with max remote calls: 10.\n",
      "[file retrieval] 2025-07-09 21:16:14 [INFO] HTTP Request: POST https://generativelanguage.googleapis.com/v1beta/models/gemini-2.5-flash:generateContent \"HTTP/1.1 200 OK\"\n",
      "[file retrieval] 2025-07-09 21:16:14 [INFO] AFC remote call 1 is done.\n"
     ]
    }
   ],
   "source": [
    "for path in img_filepaths:\n",
    "    my_file = gemini_client.files.upload(file=path)\n",
    "\n",
    "    response = gemini_client.models.generate_content(\n",
    "        model='gemini-2.5-flash',\n",
    "        config= types.GenerateContentConfig(\n",
    "        temperature = 0\n",
    "        ),\n",
    "        contents=[\n",
    "            prompt_llm,\n",
    "            my_file\n",
    "        ]\n",
    "    )\n",
    "\n",
    "    with open(txt_output_dir / f\"llm-img2txt\" / \"gemini-2.5-flash\" / Path(path.stem + f\".txt\"), 'w') as file:\n",
    "        file.write(response.text)"
   ]
  },
  {
   "cell_type": "markdown",
   "id": "3f1cec32",
   "metadata": {},
   "source": [
    "### (ii) JSON"
   ]
  },
  {
   "cell_type": "markdown",
   "id": "af53393d",
   "metadata": {},
   "source": [
    "#### a. Image to JSON"
   ]
  },
  {
   "cell_type": "code",
   "execution_count": 11,
   "id": "17fe4fec",
   "metadata": {},
   "outputs": [
    {
     "name": "stderr",
     "output_type": "stream",
     "text": [
      "[file retrieval] 2025-07-10 14:11:13 [INFO] AFC is enabled with max remote calls: 10.\n",
      "[file retrieval] 2025-07-10 14:11:39 [INFO] HTTP Request: POST https://generativelanguage.googleapis.com/v1beta/models/gemini-2.5-flash:generateContent \"HTTP/1.1 200 OK\"\n",
      "[file retrieval] 2025-07-10 14:11:39 [INFO] AFC remote call 1 is done.\n",
      "[file retrieval] 2025-07-10 14:11:40 [INFO] AFC is enabled with max remote calls: 10.\n",
      "[file retrieval] 2025-07-10 14:12:19 [INFO] HTTP Request: POST https://generativelanguage.googleapis.com/v1beta/models/gemini-2.5-flash:generateContent \"HTTP/1.1 200 OK\"\n",
      "[file retrieval] 2025-07-10 14:12:19 [INFO] AFC remote call 1 is done.\n",
      "[file retrieval] 2025-07-10 14:12:19 [INFO] AFC is enabled with max remote calls: 10.\n",
      "[file retrieval] 2025-07-10 14:13:05 [INFO] HTTP Request: POST https://generativelanguage.googleapis.com/v1beta/models/gemini-2.5-flash:generateContent \"HTTP/1.1 200 OK\"\n",
      "[file retrieval] 2025-07-10 14:13:05 [INFO] AFC remote call 1 is done.\n",
      "[file retrieval] 2025-07-10 14:13:06 [INFO] AFC is enabled with max remote calls: 10.\n",
      "[file retrieval] 2025-07-10 14:13:50 [INFO] HTTP Request: POST https://generativelanguage.googleapis.com/v1beta/models/gemini-2.5-flash:generateContent \"HTTP/1.1 200 OK\"\n",
      "[file retrieval] 2025-07-10 14:13:50 [INFO] AFC remote call 1 is done.\n",
      "[file retrieval] 2025-07-10 14:13:50 [INFO] AFC is enabled with max remote calls: 10.\n",
      "[file retrieval] 2025-07-10 14:14:26 [INFO] HTTP Request: POST https://generativelanguage.googleapis.com/v1beta/models/gemini-2.5-flash:generateContent \"HTTP/1.1 200 OK\"\n",
      "[file retrieval] 2025-07-10 14:14:26 [INFO] AFC remote call 1 is done.\n",
      "[file retrieval] 2025-07-10 14:14:27 [INFO] AFC is enabled with max remote calls: 10.\n",
      "[file retrieval] 2025-07-10 14:15:06 [INFO] HTTP Request: POST https://generativelanguage.googleapis.com/v1beta/models/gemini-2.5-flash:generateContent \"HTTP/1.1 200 OK\"\n",
      "[file retrieval] 2025-07-10 14:15:06 [INFO] AFC remote call 1 is done.\n",
      "[file retrieval] 2025-07-10 14:15:06 [INFO] AFC is enabled with max remote calls: 10.\n",
      "[file retrieval] 2025-07-10 14:15:40 [INFO] HTTP Request: POST https://generativelanguage.googleapis.com/v1beta/models/gemini-2.5-flash:generateContent \"HTTP/1.1 200 OK\"\n",
      "[file retrieval] 2025-07-10 14:15:40 [INFO] AFC remote call 1 is done.\n",
      "[file retrieval] 2025-07-10 14:15:41 [INFO] AFC is enabled with max remote calls: 10.\n",
      "[file retrieval] 2025-07-10 14:16:23 [INFO] HTTP Request: POST https://generativelanguage.googleapis.com/v1beta/models/gemini-2.5-flash:generateContent \"HTTP/1.1 200 OK\"\n",
      "[file retrieval] 2025-07-10 14:16:23 [INFO] AFC remote call 1 is done.\n",
      "[file retrieval] 2025-07-10 14:16:23 [INFO] AFC is enabled with max remote calls: 10.\n",
      "[file retrieval] 2025-07-10 14:17:00 [INFO] HTTP Request: POST https://generativelanguage.googleapis.com/v1beta/models/gemini-2.5-flash:generateContent \"HTTP/1.1 200 OK\"\n",
      "[file retrieval] 2025-07-10 14:17:00 [INFO] AFC remote call 1 is done.\n",
      "[file retrieval] 2025-07-10 14:17:00 [INFO] AFC is enabled with max remote calls: 10.\n",
      "[file retrieval] 2025-07-10 14:17:39 [INFO] HTTP Request: POST https://generativelanguage.googleapis.com/v1beta/models/gemini-2.5-flash:generateContent \"HTTP/1.1 200 OK\"\n",
      "[file retrieval] 2025-07-10 14:17:39 [INFO] AFC remote call 1 is done.\n",
      "[file retrieval] 2025-07-10 14:17:40 [INFO] AFC is enabled with max remote calls: 10.\n",
      "[file retrieval] 2025-07-10 14:18:30 [INFO] HTTP Request: POST https://generativelanguage.googleapis.com/v1beta/models/gemini-2.5-flash:generateContent \"HTTP/1.1 200 OK\"\n",
      "[file retrieval] 2025-07-10 14:18:30 [INFO] AFC remote call 1 is done.\n",
      "[file retrieval] 2025-07-10 14:18:30 [INFO] AFC is enabled with max remote calls: 10.\n",
      "[file retrieval] 2025-07-10 14:19:02 [INFO] HTTP Request: POST https://generativelanguage.googleapis.com/v1beta/models/gemini-2.5-flash:generateContent \"HTTP/1.1 200 OK\"\n",
      "[file retrieval] 2025-07-10 14:19:02 [INFO] AFC remote call 1 is done.\n",
      "[file retrieval] 2025-07-10 14:19:03 [INFO] AFC is enabled with max remote calls: 10.\n",
      "[file retrieval] 2025-07-10 14:19:43 [INFO] HTTP Request: POST https://generativelanguage.googleapis.com/v1beta/models/gemini-2.5-flash:generateContent \"HTTP/1.1 200 OK\"\n",
      "[file retrieval] 2025-07-10 14:19:43 [INFO] AFC remote call 1 is done.\n",
      "[file retrieval] 2025-07-10 14:19:43 [INFO] AFC is enabled with max remote calls: 10.\n",
      "[file retrieval] 2025-07-10 14:20:17 [INFO] HTTP Request: POST https://generativelanguage.googleapis.com/v1beta/models/gemini-2.5-flash:generateContent \"HTTP/1.1 200 OK\"\n",
      "[file retrieval] 2025-07-10 14:20:17 [INFO] AFC remote call 1 is done.\n",
      "[file retrieval] 2025-07-10 14:20:17 [INFO] AFC is enabled with max remote calls: 10.\n",
      "[file retrieval] 2025-07-10 14:20:50 [INFO] HTTP Request: POST https://generativelanguage.googleapis.com/v1beta/models/gemini-2.5-flash:generateContent \"HTTP/1.1 200 OK\"\n",
      "[file retrieval] 2025-07-10 14:20:50 [INFO] AFC remote call 1 is done.\n",
      "[file retrieval] 2025-07-10 14:20:50 [INFO] AFC is enabled with max remote calls: 10.\n",
      "[file retrieval] 2025-07-10 14:21:20 [INFO] HTTP Request: POST https://generativelanguage.googleapis.com/v1beta/models/gemini-2.5-flash:generateContent \"HTTP/1.1 200 OK\"\n",
      "[file retrieval] 2025-07-10 14:21:20 [INFO] AFC remote call 1 is done.\n",
      "[file retrieval] 2025-07-10 14:21:20 [INFO] AFC is enabled with max remote calls: 10.\n",
      "[file retrieval] 2025-07-10 14:21:44 [INFO] HTTP Request: POST https://generativelanguage.googleapis.com/v1beta/models/gemini-2.5-flash:generateContent \"HTTP/1.1 200 OK\"\n",
      "[file retrieval] 2025-07-10 14:21:44 [INFO] AFC remote call 1 is done.\n",
      "[file retrieval] 2025-07-10 14:21:44 [INFO] AFC is enabled with max remote calls: 10.\n",
      "[file retrieval] 2025-07-10 14:22:15 [INFO] HTTP Request: POST https://generativelanguage.googleapis.com/v1beta/models/gemini-2.5-flash:generateContent \"HTTP/1.1 200 OK\"\n",
      "[file retrieval] 2025-07-10 14:22:15 [INFO] AFC remote call 1 is done.\n",
      "[file retrieval] 2025-07-10 14:22:15 [INFO] AFC is enabled with max remote calls: 10.\n",
      "[file retrieval] 2025-07-10 14:22:51 [INFO] HTTP Request: POST https://generativelanguage.googleapis.com/v1beta/models/gemini-2.5-flash:generateContent \"HTTP/1.1 200 OK\"\n",
      "[file retrieval] 2025-07-10 14:22:51 [INFO] AFC remote call 1 is done.\n",
      "[file retrieval] 2025-07-10 14:22:51 [INFO] AFC is enabled with max remote calls: 10.\n",
      "[file retrieval] 2025-07-10 14:23:23 [INFO] HTTP Request: POST https://generativelanguage.googleapis.com/v1beta/models/gemini-2.5-flash:generateContent \"HTTP/1.1 200 OK\"\n",
      "[file retrieval] 2025-07-10 14:23:23 [INFO] AFC remote call 1 is done.\n",
      "[file retrieval] 2025-07-10 14:23:23 [INFO] AFC is enabled with max remote calls: 10.\n",
      "[file retrieval] 2025-07-10 14:23:54 [INFO] HTTP Request: POST https://generativelanguage.googleapis.com/v1beta/models/gemini-2.5-flash:generateContent \"HTTP/1.1 200 OK\"\n",
      "[file retrieval] 2025-07-10 14:23:54 [INFO] AFC remote call 1 is done.\n",
      "[file retrieval] 2025-07-10 14:23:55 [INFO] AFC is enabled with max remote calls: 10.\n",
      "[file retrieval] 2025-07-10 14:24:12 [INFO] HTTP Request: POST https://generativelanguage.googleapis.com/v1beta/models/gemini-2.5-flash:generateContent \"HTTP/1.1 200 OK\"\n",
      "[file retrieval] 2025-07-10 14:24:12 [INFO] AFC remote call 1 is done.\n",
      "[file retrieval] 2025-07-10 14:24:12 [INFO] AFC is enabled with max remote calls: 10.\n",
      "[file retrieval] 2025-07-10 14:24:39 [INFO] HTTP Request: POST https://generativelanguage.googleapis.com/v1beta/models/gemini-2.5-flash:generateContent \"HTTP/1.1 200 OK\"\n",
      "[file retrieval] 2025-07-10 14:24:39 [INFO] AFC remote call 1 is done.\n",
      "[file retrieval] 2025-07-10 14:24:39 [INFO] AFC is enabled with max remote calls: 10.\n",
      "[file retrieval] 2025-07-10 14:25:04 [INFO] HTTP Request: POST https://generativelanguage.googleapis.com/v1beta/models/gemini-2.5-flash:generateContent \"HTTP/1.1 200 OK\"\n",
      "[file retrieval] 2025-07-10 14:25:04 [INFO] AFC remote call 1 is done.\n",
      "[file retrieval] 2025-07-10 14:25:05 [INFO] AFC is enabled with max remote calls: 10.\n",
      "[file retrieval] 2025-07-10 14:25:52 [INFO] HTTP Request: POST https://generativelanguage.googleapis.com/v1beta/models/gemini-2.5-flash:generateContent \"HTTP/1.1 200 OK\"\n",
      "[file retrieval] 2025-07-10 14:25:52 [INFO] AFC remote call 1 is done.\n",
      "[file retrieval] 2025-07-10 14:25:52 [INFO] AFC is enabled with max remote calls: 10.\n",
      "[file retrieval] 2025-07-10 14:26:17 [INFO] HTTP Request: POST https://generativelanguage.googleapis.com/v1beta/models/gemini-2.5-flash:generateContent \"HTTP/1.1 200 OK\"\n",
      "[file retrieval] 2025-07-10 14:26:17 [INFO] AFC remote call 1 is done.\n",
      "[file retrieval] 2025-07-10 14:26:18 [INFO] AFC is enabled with max remote calls: 10.\n",
      "[file retrieval] 2025-07-10 14:26:58 [INFO] HTTP Request: POST https://generativelanguage.googleapis.com/v1beta/models/gemini-2.5-flash:generateContent \"HTTP/1.1 200 OK\"\n",
      "[file retrieval] 2025-07-10 14:26:58 [INFO] AFC remote call 1 is done.\n",
      "[file retrieval] 2025-07-10 14:26:58 [INFO] AFC is enabled with max remote calls: 10.\n",
      "[file retrieval] 2025-07-10 14:27:39 [INFO] HTTP Request: POST https://generativelanguage.googleapis.com/v1beta/models/gemini-2.5-flash:generateContent \"HTTP/1.1 200 OK\"\n",
      "[file retrieval] 2025-07-10 14:27:39 [INFO] AFC remote call 1 is done.\n",
      "[file retrieval] 2025-07-10 14:27:39 [INFO] AFC is enabled with max remote calls: 10.\n",
      "[file retrieval] 2025-07-10 14:28:18 [INFO] HTTP Request: POST https://generativelanguage.googleapis.com/v1beta/models/gemini-2.5-flash:generateContent \"HTTP/1.1 200 OK\"\n",
      "[file retrieval] 2025-07-10 14:28:18 [INFO] AFC remote call 1 is done.\n",
      "[file retrieval] 2025-07-10 14:28:18 [INFO] AFC is enabled with max remote calls: 10.\n",
      "[file retrieval] 2025-07-10 14:28:50 [INFO] HTTP Request: POST https://generativelanguage.googleapis.com/v1beta/models/gemini-2.5-flash:generateContent \"HTTP/1.1 200 OK\"\n",
      "[file retrieval] 2025-07-10 14:28:50 [INFO] AFC remote call 1 is done.\n",
      "[file retrieval] 2025-07-10 14:28:50 [INFO] AFC is enabled with max remote calls: 10.\n",
      "[file retrieval] 2025-07-10 14:29:14 [INFO] HTTP Request: POST https://generativelanguage.googleapis.com/v1beta/models/gemini-2.5-flash:generateContent \"HTTP/1.1 200 OK\"\n",
      "[file retrieval] 2025-07-10 14:29:14 [INFO] AFC remote call 1 is done.\n",
      "[file retrieval] 2025-07-10 14:29:15 [INFO] AFC is enabled with max remote calls: 10.\n",
      "[file retrieval] 2025-07-10 14:29:46 [INFO] HTTP Request: POST https://generativelanguage.googleapis.com/v1beta/models/gemini-2.5-flash:generateContent \"HTTP/1.1 200 OK\"\n",
      "[file retrieval] 2025-07-10 14:29:46 [INFO] AFC remote call 1 is done.\n",
      "[file retrieval] 2025-07-10 14:29:46 [INFO] AFC is enabled with max remote calls: 10.\n",
      "[file retrieval] 2025-07-10 14:30:20 [INFO] HTTP Request: POST https://generativelanguage.googleapis.com/v1beta/models/gemini-2.5-flash:generateContent \"HTTP/1.1 200 OK\"\n",
      "[file retrieval] 2025-07-10 14:30:20 [INFO] AFC remote call 1 is done.\n",
      "[file retrieval] 2025-07-10 14:30:20 [INFO] AFC is enabled with max remote calls: 10.\n",
      "[file retrieval] 2025-07-10 14:30:55 [INFO] HTTP Request: POST https://generativelanguage.googleapis.com/v1beta/models/gemini-2.5-flash:generateContent \"HTTP/1.1 200 OK\"\n",
      "[file retrieval] 2025-07-10 14:30:55 [INFO] AFC remote call 1 is done.\n",
      "[file retrieval] 2025-07-10 14:30:55 [INFO] AFC is enabled with max remote calls: 10.\n",
      "[file retrieval] 2025-07-10 14:31:23 [INFO] HTTP Request: POST https://generativelanguage.googleapis.com/v1beta/models/gemini-2.5-flash:generateContent \"HTTP/1.1 200 OK\"\n",
      "[file retrieval] 2025-07-10 14:31:23 [INFO] AFC remote call 1 is done.\n",
      "[file retrieval] 2025-07-10 14:31:24 [INFO] AFC is enabled with max remote calls: 10.\n",
      "[file retrieval] 2025-07-10 14:31:52 [INFO] HTTP Request: POST https://generativelanguage.googleapis.com/v1beta/models/gemini-2.5-flash:generateContent \"HTTP/1.1 200 OK\"\n",
      "[file retrieval] 2025-07-10 14:31:52 [INFO] AFC remote call 1 is done.\n",
      "[file retrieval] 2025-07-10 14:31:52 [INFO] AFC is enabled with max remote calls: 10.\n",
      "[file retrieval] 2025-07-10 14:32:34 [INFO] HTTP Request: POST https://generativelanguage.googleapis.com/v1beta/models/gemini-2.5-flash:generateContent \"HTTP/1.1 200 OK\"\n",
      "[file retrieval] 2025-07-10 14:32:34 [INFO] AFC remote call 1 is done.\n",
      "[file retrieval] 2025-07-10 14:32:35 [INFO] AFC is enabled with max remote calls: 10.\n",
      "[file retrieval] 2025-07-10 14:33:23 [INFO] HTTP Request: POST https://generativelanguage.googleapis.com/v1beta/models/gemini-2.5-flash:generateContent \"HTTP/1.1 200 OK\"\n",
      "[file retrieval] 2025-07-10 14:33:23 [INFO] AFC remote call 1 is done.\n",
      "[file retrieval] 2025-07-10 14:33:24 [INFO] AFC is enabled with max remote calls: 10.\n",
      "[file retrieval] 2025-07-10 14:33:53 [INFO] HTTP Request: POST https://generativelanguage.googleapis.com/v1beta/models/gemini-2.5-flash:generateContent \"HTTP/1.1 200 OK\"\n",
      "[file retrieval] 2025-07-10 14:33:53 [INFO] AFC remote call 1 is done.\n",
      "[file retrieval] 2025-07-10 14:33:53 [INFO] AFC is enabled with max remote calls: 10.\n",
      "[file retrieval] 2025-07-10 14:34:21 [INFO] HTTP Request: POST https://generativelanguage.googleapis.com/v1beta/models/gemini-2.5-flash:generateContent \"HTTP/1.1 200 OK\"\n",
      "[file retrieval] 2025-07-10 14:34:21 [INFO] AFC remote call 1 is done.\n",
      "[file retrieval] 2025-07-10 14:34:22 [INFO] AFC is enabled with max remote calls: 10.\n",
      "[file retrieval] 2025-07-10 14:34:54 [INFO] HTTP Request: POST https://generativelanguage.googleapis.com/v1beta/models/gemini-2.5-flash:generateContent \"HTTP/1.1 200 OK\"\n",
      "[file retrieval] 2025-07-10 14:34:54 [INFO] AFC remote call 1 is done.\n",
      "[file retrieval] 2025-07-10 14:34:54 [INFO] AFC is enabled with max remote calls: 10.\n",
      "[file retrieval] 2025-07-10 14:35:23 [INFO] HTTP Request: POST https://generativelanguage.googleapis.com/v1beta/models/gemini-2.5-flash:generateContent \"HTTP/1.1 200 OK\"\n",
      "[file retrieval] 2025-07-10 14:35:23 [INFO] AFC remote call 1 is done.\n",
      "[file retrieval] 2025-07-10 14:35:23 [INFO] AFC is enabled with max remote calls: 10.\n",
      "[file retrieval] 2025-07-10 14:36:04 [INFO] HTTP Request: POST https://generativelanguage.googleapis.com/v1beta/models/gemini-2.5-flash:generateContent \"HTTP/1.1 200 OK\"\n",
      "[file retrieval] 2025-07-10 14:36:04 [INFO] AFC remote call 1 is done.\n"
     ]
    }
   ],
   "source": [
    "for path in img_filepaths:\n",
    "    response = gemini_img2json(path)\n",
    "    with open(json_output_dir / f\"llm-img2json\" / \"gemini-2.5-flash\" / Path(path.stem + f\".json\"), 'w') as file:\n",
    "        file.write(response)"
   ]
  },
  {
   "cell_type": "markdown",
   "id": "66b78765",
   "metadata": {},
   "source": [
    "#### b. Text to JSON"
   ]
  },
  {
   "cell_type": "code",
   "execution_count": 12,
   "id": "f5055dc6",
   "metadata": {},
   "outputs": [
    {
     "name": "stderr",
     "output_type": "stream",
     "text": [
      "[file retrieval] 2025-07-10 14:59:26 [INFO] AFC is enabled with max remote calls: 10.\n",
      "[file retrieval] 2025-07-10 14:59:52 [INFO] HTTP Request: POST https://generativelanguage.googleapis.com/v1beta/models/gemini-2.5-flash:generateContent \"HTTP/1.1 200 OK\"\n",
      "[file retrieval] 2025-07-10 14:59:52 [INFO] AFC remote call 1 is done.\n",
      "[file retrieval] 2025-07-10 14:59:52 [INFO] AFC is enabled with max remote calls: 10.\n",
      "[file retrieval] 2025-07-10 15:00:19 [INFO] HTTP Request: POST https://generativelanguage.googleapis.com/v1beta/models/gemini-2.5-flash:generateContent \"HTTP/1.1 200 OK\"\n",
      "[file retrieval] 2025-07-10 15:00:19 [INFO] AFC remote call 1 is done.\n",
      "[file retrieval] 2025-07-10 15:00:19 [INFO] AFC is enabled with max remote calls: 10.\n",
      "[file retrieval] 2025-07-10 15:00:49 [INFO] HTTP Request: POST https://generativelanguage.googleapis.com/v1beta/models/gemini-2.5-flash:generateContent \"HTTP/1.1 200 OK\"\n",
      "[file retrieval] 2025-07-10 15:00:49 [INFO] AFC remote call 1 is done.\n",
      "[file retrieval] 2025-07-10 15:00:49 [INFO] AFC is enabled with max remote calls: 10.\n",
      "[file retrieval] 2025-07-10 15:01:38 [INFO] HTTP Request: POST https://generativelanguage.googleapis.com/v1beta/models/gemini-2.5-flash:generateContent \"HTTP/1.1 200 OK\"\n",
      "[file retrieval] 2025-07-10 15:01:38 [INFO] AFC remote call 1 is done.\n",
      "[file retrieval] 2025-07-10 15:01:38 [INFO] AFC is enabled with max remote calls: 10.\n",
      "[file retrieval] 2025-07-10 15:02:09 [INFO] HTTP Request: POST https://generativelanguage.googleapis.com/v1beta/models/gemini-2.5-flash:generateContent \"HTTP/1.1 200 OK\"\n",
      "[file retrieval] 2025-07-10 15:02:09 [INFO] AFC remote call 1 is done.\n",
      "[file retrieval] 2025-07-10 15:02:09 [INFO] AFC is enabled with max remote calls: 10.\n",
      "[file retrieval] 2025-07-10 15:02:42 [INFO] HTTP Request: POST https://generativelanguage.googleapis.com/v1beta/models/gemini-2.5-flash:generateContent \"HTTP/1.1 200 OK\"\n",
      "[file retrieval] 2025-07-10 15:02:42 [INFO] AFC remote call 1 is done.\n",
      "[file retrieval] 2025-07-10 15:02:42 [INFO] AFC is enabled with max remote calls: 10.\n",
      "[file retrieval] 2025-07-10 15:03:12 [INFO] HTTP Request: POST https://generativelanguage.googleapis.com/v1beta/models/gemini-2.5-flash:generateContent \"HTTP/1.1 200 OK\"\n",
      "[file retrieval] 2025-07-10 15:03:12 [INFO] AFC remote call 1 is done.\n",
      "[file retrieval] 2025-07-10 15:03:12 [INFO] AFC is enabled with max remote calls: 10.\n",
      "[file retrieval] 2025-07-10 15:03:42 [INFO] HTTP Request: POST https://generativelanguage.googleapis.com/v1beta/models/gemini-2.5-flash:generateContent \"HTTP/1.1 200 OK\"\n",
      "[file retrieval] 2025-07-10 15:03:42 [INFO] AFC remote call 1 is done.\n",
      "[file retrieval] 2025-07-10 15:03:42 [INFO] AFC is enabled with max remote calls: 10.\n",
      "[file retrieval] 2025-07-10 15:04:20 [INFO] HTTP Request: POST https://generativelanguage.googleapis.com/v1beta/models/gemini-2.5-flash:generateContent \"HTTP/1.1 200 OK\"\n",
      "[file retrieval] 2025-07-10 15:04:20 [INFO] AFC remote call 1 is done.\n",
      "[file retrieval] 2025-07-10 15:04:20 [INFO] AFC is enabled with max remote calls: 10.\n",
      "[file retrieval] 2025-07-10 15:04:53 [INFO] HTTP Request: POST https://generativelanguage.googleapis.com/v1beta/models/gemini-2.5-flash:generateContent \"HTTP/1.1 200 OK\"\n",
      "[file retrieval] 2025-07-10 15:04:53 [INFO] AFC remote call 1 is done.\n",
      "[file retrieval] 2025-07-10 15:04:53 [INFO] AFC is enabled with max remote calls: 10.\n",
      "[file retrieval] 2025-07-10 15:05:23 [INFO] HTTP Request: POST https://generativelanguage.googleapis.com/v1beta/models/gemini-2.5-flash:generateContent \"HTTP/1.1 200 OK\"\n",
      "[file retrieval] 2025-07-10 15:05:23 [INFO] AFC remote call 1 is done.\n",
      "[file retrieval] 2025-07-10 15:05:23 [INFO] AFC is enabled with max remote calls: 10.\n",
      "[file retrieval] 2025-07-10 15:06:07 [INFO] HTTP Request: POST https://generativelanguage.googleapis.com/v1beta/models/gemini-2.5-flash:generateContent \"HTTP/1.1 200 OK\"\n",
      "[file retrieval] 2025-07-10 15:06:07 [INFO] AFC remote call 1 is done.\n",
      "[file retrieval] 2025-07-10 15:06:07 [INFO] AFC is enabled with max remote calls: 10.\n",
      "[file retrieval] 2025-07-10 15:06:40 [INFO] HTTP Request: POST https://generativelanguage.googleapis.com/v1beta/models/gemini-2.5-flash:generateContent \"HTTP/1.1 200 OK\"\n",
      "[file retrieval] 2025-07-10 15:06:40 [INFO] AFC remote call 1 is done.\n",
      "[file retrieval] 2025-07-10 15:06:41 [INFO] AFC is enabled with max remote calls: 10.\n",
      "[file retrieval] 2025-07-10 15:07:10 [INFO] HTTP Request: POST https://generativelanguage.googleapis.com/v1beta/models/gemini-2.5-flash:generateContent \"HTTP/1.1 200 OK\"\n",
      "[file retrieval] 2025-07-10 15:07:10 [INFO] AFC remote call 1 is done.\n",
      "[file retrieval] 2025-07-10 15:07:10 [INFO] AFC is enabled with max remote calls: 10.\n",
      "[file retrieval] 2025-07-10 15:08:00 [INFO] HTTP Request: POST https://generativelanguage.googleapis.com/v1beta/models/gemini-2.5-flash:generateContent \"HTTP/1.1 200 OK\"\n",
      "[file retrieval] 2025-07-10 15:08:00 [INFO] AFC remote call 1 is done.\n",
      "[file retrieval] 2025-07-10 15:08:00 [INFO] AFC is enabled with max remote calls: 10.\n",
      "[file retrieval] 2025-07-10 15:09:31 [INFO] HTTP Request: POST https://generativelanguage.googleapis.com/v1beta/models/gemini-2.5-flash:generateContent \"HTTP/1.1 200 OK\"\n",
      "[file retrieval] 2025-07-10 15:09:31 [INFO] AFC remote call 1 is done.\n",
      "[file retrieval] 2025-07-10 15:09:32 [INFO] AFC is enabled with max remote calls: 10.\n",
      "[file retrieval] 2025-07-10 15:10:03 [INFO] HTTP Request: POST https://generativelanguage.googleapis.com/v1beta/models/gemini-2.5-flash:generateContent \"HTTP/1.1 200 OK\"\n",
      "[file retrieval] 2025-07-10 15:10:03 [INFO] AFC remote call 1 is done.\n",
      "[file retrieval] 2025-07-10 15:10:03 [INFO] AFC is enabled with max remote calls: 10.\n",
      "[file retrieval] 2025-07-10 15:10:30 [INFO] HTTP Request: POST https://generativelanguage.googleapis.com/v1beta/models/gemini-2.5-flash:generateContent \"HTTP/1.1 200 OK\"\n",
      "[file retrieval] 2025-07-10 15:10:30 [INFO] AFC remote call 1 is done.\n",
      "[file retrieval] 2025-07-10 15:10:30 [INFO] AFC is enabled with max remote calls: 10.\n",
      "[file retrieval] 2025-07-10 15:11:06 [INFO] HTTP Request: POST https://generativelanguage.googleapis.com/v1beta/models/gemini-2.5-flash:generateContent \"HTTP/1.1 200 OK\"\n",
      "[file retrieval] 2025-07-10 15:11:06 [INFO] AFC remote call 1 is done.\n",
      "[file retrieval] 2025-07-10 15:11:06 [INFO] AFC is enabled with max remote calls: 10.\n",
      "[file retrieval] 2025-07-10 15:11:39 [INFO] HTTP Request: POST https://generativelanguage.googleapis.com/v1beta/models/gemini-2.5-flash:generateContent \"HTTP/1.1 200 OK\"\n",
      "[file retrieval] 2025-07-10 15:11:39 [INFO] AFC remote call 1 is done.\n",
      "[file retrieval] 2025-07-10 15:11:39 [INFO] AFC is enabled with max remote calls: 10.\n",
      "[file retrieval] 2025-07-10 15:12:14 [INFO] HTTP Request: POST https://generativelanguage.googleapis.com/v1beta/models/gemini-2.5-flash:generateContent \"HTTP/1.1 200 OK\"\n",
      "[file retrieval] 2025-07-10 15:12:14 [INFO] AFC remote call 1 is done.\n",
      "[file retrieval] 2025-07-10 15:12:14 [INFO] AFC is enabled with max remote calls: 10.\n",
      "[file retrieval] 2025-07-10 15:12:50 [INFO] HTTP Request: POST https://generativelanguage.googleapis.com/v1beta/models/gemini-2.5-flash:generateContent \"HTTP/1.1 200 OK\"\n",
      "[file retrieval] 2025-07-10 15:12:50 [INFO] AFC remote call 1 is done.\n",
      "[file retrieval] 2025-07-10 15:12:50 [INFO] AFC is enabled with max remote calls: 10.\n",
      "[file retrieval] 2025-07-10 15:13:19 [INFO] HTTP Request: POST https://generativelanguage.googleapis.com/v1beta/models/gemini-2.5-flash:generateContent \"HTTP/1.1 200 OK\"\n",
      "[file retrieval] 2025-07-10 15:13:19 [INFO] AFC remote call 1 is done.\n",
      "[file retrieval] 2025-07-10 15:13:19 [INFO] AFC is enabled with max remote calls: 10.\n",
      "[file retrieval] 2025-07-10 15:13:40 [INFO] HTTP Request: POST https://generativelanguage.googleapis.com/v1beta/models/gemini-2.5-flash:generateContent \"HTTP/1.1 200 OK\"\n",
      "[file retrieval] 2025-07-10 15:13:40 [INFO] AFC remote call 1 is done.\n",
      "[file retrieval] 2025-07-10 15:13:40 [INFO] AFC is enabled with max remote calls: 10.\n",
      "[file retrieval] 2025-07-10 15:14:08 [INFO] HTTP Request: POST https://generativelanguage.googleapis.com/v1beta/models/gemini-2.5-flash:generateContent \"HTTP/1.1 200 OK\"\n",
      "[file retrieval] 2025-07-10 15:14:08 [INFO] AFC remote call 1 is done.\n",
      "[file retrieval] 2025-07-10 15:14:08 [INFO] AFC is enabled with max remote calls: 10.\n",
      "[file retrieval] 2025-07-10 15:14:37 [INFO] HTTP Request: POST https://generativelanguage.googleapis.com/v1beta/models/gemini-2.5-flash:generateContent \"HTTP/1.1 200 OK\"\n",
      "[file retrieval] 2025-07-10 15:14:37 [INFO] AFC remote call 1 is done.\n",
      "[file retrieval] 2025-07-10 15:14:37 [INFO] AFC is enabled with max remote calls: 10.\n",
      "[file retrieval] 2025-07-10 15:15:11 [INFO] HTTP Request: POST https://generativelanguage.googleapis.com/v1beta/models/gemini-2.5-flash:generateContent \"HTTP/1.1 200 OK\"\n",
      "[file retrieval] 2025-07-10 15:15:12 [INFO] AFC remote call 1 is done.\n",
      "[file retrieval] 2025-07-10 15:15:12 [INFO] AFC is enabled with max remote calls: 10.\n",
      "[file retrieval] 2025-07-10 15:15:39 [INFO] HTTP Request: POST https://generativelanguage.googleapis.com/v1beta/models/gemini-2.5-flash:generateContent \"HTTP/1.1 200 OK\"\n",
      "[file retrieval] 2025-07-10 15:15:39 [INFO] AFC remote call 1 is done.\n",
      "[file retrieval] 2025-07-10 15:15:39 [INFO] AFC is enabled with max remote calls: 10.\n",
      "[file retrieval] 2025-07-10 15:16:13 [INFO] HTTP Request: POST https://generativelanguage.googleapis.com/v1beta/models/gemini-2.5-flash:generateContent \"HTTP/1.1 200 OK\"\n",
      "[file retrieval] 2025-07-10 15:16:13 [INFO] AFC remote call 1 is done.\n",
      "[file retrieval] 2025-07-10 15:16:13 [INFO] AFC is enabled with max remote calls: 10.\n",
      "[file retrieval] 2025-07-10 15:16:41 [INFO] HTTP Request: POST https://generativelanguage.googleapis.com/v1beta/models/gemini-2.5-flash:generateContent \"HTTP/1.1 200 OK\"\n",
      "[file retrieval] 2025-07-10 15:16:41 [INFO] AFC remote call 1 is done.\n",
      "[file retrieval] 2025-07-10 15:16:41 [INFO] AFC is enabled with max remote calls: 10.\n",
      "[file retrieval] 2025-07-10 15:17:02 [INFO] HTTP Request: POST https://generativelanguage.googleapis.com/v1beta/models/gemini-2.5-flash:generateContent \"HTTP/1.1 200 OK\"\n",
      "[file retrieval] 2025-07-10 15:17:02 [INFO] AFC remote call 1 is done.\n",
      "[file retrieval] 2025-07-10 15:17:02 [INFO] AFC is enabled with max remote calls: 10.\n",
      "[file retrieval] 2025-07-10 15:17:28 [INFO] HTTP Request: POST https://generativelanguage.googleapis.com/v1beta/models/gemini-2.5-flash:generateContent \"HTTP/1.1 200 OK\"\n",
      "[file retrieval] 2025-07-10 15:17:28 [INFO] AFC remote call 1 is done.\n",
      "[file retrieval] 2025-07-10 15:17:28 [INFO] AFC is enabled with max remote calls: 10.\n",
      "[file retrieval] 2025-07-10 15:17:53 [INFO] HTTP Request: POST https://generativelanguage.googleapis.com/v1beta/models/gemini-2.5-flash:generateContent \"HTTP/1.1 200 OK\"\n",
      "[file retrieval] 2025-07-10 15:17:53 [INFO] AFC remote call 1 is done.\n",
      "[file retrieval] 2025-07-10 15:17:53 [INFO] AFC is enabled with max remote calls: 10.\n",
      "[file retrieval] 2025-07-10 15:18:21 [INFO] HTTP Request: POST https://generativelanguage.googleapis.com/v1beta/models/gemini-2.5-flash:generateContent \"HTTP/1.1 200 OK\"\n",
      "[file retrieval] 2025-07-10 15:18:21 [INFO] AFC remote call 1 is done.\n",
      "[file retrieval] 2025-07-10 15:18:21 [INFO] AFC is enabled with max remote calls: 10.\n",
      "[file retrieval] 2025-07-10 15:18:49 [INFO] HTTP Request: POST https://generativelanguage.googleapis.com/v1beta/models/gemini-2.5-flash:generateContent \"HTTP/1.1 200 OK\"\n",
      "[file retrieval] 2025-07-10 15:18:49 [INFO] AFC remote call 1 is done.\n",
      "[file retrieval] 2025-07-10 15:18:49 [INFO] AFC is enabled with max remote calls: 10.\n",
      "[file retrieval] 2025-07-10 15:19:15 [INFO] HTTP Request: POST https://generativelanguage.googleapis.com/v1beta/models/gemini-2.5-flash:generateContent \"HTTP/1.1 200 OK\"\n",
      "[file retrieval] 2025-07-10 15:19:15 [INFO] AFC remote call 1 is done.\n",
      "[file retrieval] 2025-07-10 15:19:16 [INFO] AFC is enabled with max remote calls: 10.\n",
      "[file retrieval] 2025-07-10 15:19:52 [INFO] HTTP Request: POST https://generativelanguage.googleapis.com/v1beta/models/gemini-2.5-flash:generateContent \"HTTP/1.1 200 OK\"\n",
      "[file retrieval] 2025-07-10 15:19:52 [INFO] AFC remote call 1 is done.\n",
      "[file retrieval] 2025-07-10 15:19:52 [INFO] AFC is enabled with max remote calls: 10.\n",
      "[file retrieval] 2025-07-10 15:20:20 [INFO] HTTP Request: POST https://generativelanguage.googleapis.com/v1beta/models/gemini-2.5-flash:generateContent \"HTTP/1.1 200 OK\"\n",
      "[file retrieval] 2025-07-10 15:20:20 [INFO] AFC remote call 1 is done.\n",
      "[file retrieval] 2025-07-10 15:20:20 [INFO] AFC is enabled with max remote calls: 10.\n",
      "[file retrieval] 2025-07-10 15:20:45 [INFO] HTTP Request: POST https://generativelanguage.googleapis.com/v1beta/models/gemini-2.5-flash:generateContent \"HTTP/1.1 200 OK\"\n",
      "[file retrieval] 2025-07-10 15:20:45 [INFO] AFC remote call 1 is done.\n",
      "[file retrieval] 2025-07-10 15:20:45 [INFO] AFC is enabled with max remote calls: 10.\n",
      "[file retrieval] 2025-07-10 15:21:15 [INFO] HTTP Request: POST https://generativelanguage.googleapis.com/v1beta/models/gemini-2.5-flash:generateContent \"HTTP/1.1 200 OK\"\n",
      "[file retrieval] 2025-07-10 15:21:15 [INFO] AFC remote call 1 is done.\n",
      "[file retrieval] 2025-07-10 15:21:15 [INFO] AFC is enabled with max remote calls: 10.\n",
      "[file retrieval] 2025-07-10 15:21:42 [INFO] HTTP Request: POST https://generativelanguage.googleapis.com/v1beta/models/gemini-2.5-flash:generateContent \"HTTP/1.1 200 OK\"\n",
      "[file retrieval] 2025-07-10 15:21:42 [INFO] AFC remote call 1 is done.\n",
      "[file retrieval] 2025-07-10 15:21:42 [INFO] AFC is enabled with max remote calls: 10.\n",
      "[file retrieval] 2025-07-10 15:22:13 [INFO] HTTP Request: POST https://generativelanguage.googleapis.com/v1beta/models/gemini-2.5-flash:generateContent \"HTTP/1.1 200 OK\"\n",
      "[file retrieval] 2025-07-10 15:22:13 [INFO] AFC remote call 1 is done.\n",
      "[file retrieval] 2025-07-10 15:22:13 [INFO] AFC is enabled with max remote calls: 10.\n",
      "[file retrieval] 2025-07-10 15:22:41 [INFO] HTTP Request: POST https://generativelanguage.googleapis.com/v1beta/models/gemini-2.5-flash:generateContent \"HTTP/1.1 200 OK\"\n",
      "[file retrieval] 2025-07-10 15:22:41 [INFO] AFC remote call 1 is done.\n"
     ]
    }
   ],
   "source": [
    "\n",
    "for path in img_filepaths:\n",
    "    ocr_text_path = str(root_dir/ \"results\" / \"txt\" / \"ocr-llm-img2txt\" / \"gemini-2.5-flash\" / path.stem) + \".txt\" # THIS REMAINS THE SAME b/c we're reading the OCR output\n",
    "    response = gemini_txt2json(ocr_text_path)\n",
    "    with open(json_output_dir / f\"llm-txt2json\" / \"gemini-2.5-flash\" / Path(path.stem + f\".json\"), 'w') as file:\n",
    "        file.write(response)"
   ]
  },
  {
   "cell_type": "markdown",
   "id": "aa4d6b4d",
   "metadata": {},
   "source": [
    "#### d. Text to JSON (Async)"
   ]
  },
  {
   "cell_type": "code",
   "execution_count": null,
   "id": "a42c3dc9",
   "metadata": {},
   "outputs": [
    {
     "name": "stderr",
     "output_type": "stream",
     "text": [
      "[file retrieval] 2025-07-08 16:12:16 [INFO] AFC is enabled with max remote calls: 10.\n",
      "[file retrieval] 2025-07-08 16:12:54 [INFO] HTTP Request: POST https://generativelanguage.googleapis.com/v1beta/models/gemini-2.5-flash:generateContent \"HTTP/1.1 200 OK\"\n",
      "[file retrieval] 2025-07-08 16:12:54 [INFO] AFC remote call 1 is done.\n"
     ]
    },
    {
     "ename": "TypeError",
     "evalue": "object Entries can't be used in 'await' expression",
     "output_type": "error",
     "traceback": [
      "\u001b[31m---------------------------------------------------------------------------\u001b[39m",
      "\u001b[31mTypeError\u001b[39m                                 Traceback (most recent call last)",
      "\u001b[36mCell\u001b[39m\u001b[36m \u001b[39m\u001b[32mIn[4]\u001b[39m\u001b[32m, line 8\u001b[39m\n\u001b[32m      5\u001b[39m     txt_filepaths = get_paths(\u001b[38;5;28mdir\u001b[39m, \u001b[33m\"\u001b[39m\u001b[33mtxt\u001b[39m\u001b[33m\"\u001b[39m)\n\u001b[32m      7\u001b[39m     \u001b[38;5;66;03m# Call the main function that concurrently runs relevant async function\u001b[39;00m\n\u001b[32m----> \u001b[39m\u001b[32m8\u001b[39m     \u001b[38;5;28;01mawait\u001b[39;00m process_txt2json_async(txt_filepaths, output_dir, gemini_txt2json_async, doc_format, llms[\u001b[33m'\u001b[39m\u001b[33mgoogle\u001b[39m\u001b[33m'\u001b[39m])\n\u001b[32m      9\u001b[39m \u001b[38;5;28;01melse\u001b[39;00m:\n\u001b[32m     10\u001b[39m     logger.info(\u001b[33m\"\u001b[39m\u001b[33mCurrently running \u001b[39m\u001b[38;5;132;01m%s\u001b[39;00m\u001b[33m for JSON cell\u001b[39m\u001b[33m\"\u001b[39m, doc_format)\n",
      "\u001b[36mFile \u001b[39m\u001b[32m~/Desktop/map2025/ocr-benchmarking/src/workflow/json_creation.py:374\u001b[39m, in \u001b[36mprocess_txt2json_async\u001b[39m\u001b[34m(input_txt_paths, output_dir, processor, doc_format, model)\u001b[39m\n\u001b[32m    372\u001b[39m     \u001b[38;5;66;03m# Append the tasks to be executed outside the for loop\u001b[39;00m\n\u001b[32m    373\u001b[39m     tasks.append(processor(input_path, output_path))\n\u001b[32m--> \u001b[39m\u001b[32m374\u001b[39m \u001b[38;5;28;01mawait\u001b[39;00m asyncio.gather(*tasks)\n",
      "\u001b[36mFile \u001b[39m\u001b[32m~/Desktop/map2025/ocr-benchmarking/src/workflow/json_creation.py:228\u001b[39m, in \u001b[36mgemini_txt2json_async\u001b[39m\u001b[34m(input_path, output_path)\u001b[39m\n\u001b[32m    225\u001b[39m \u001b[38;5;28;01masync\u001b[39;00m \u001b[38;5;28;01mwith\u001b[39;00m aiofiles.open(input_path, \u001b[33m\"\u001b[39m\u001b[33mr\u001b[39m\u001b[33m\"\u001b[39m) \u001b[38;5;28;01mas\u001b[39;00m f:\n\u001b[32m    226\u001b[39m     text = \u001b[38;5;28;01mawait\u001b[39;00m f.read()\n\u001b[32m--> \u001b[39m\u001b[32m228\u001b[39m entries = \u001b[38;5;28;01mawait\u001b[39;00m client.chat.completions.create(\n\u001b[32m    229\u001b[39m     model=\u001b[33m\"\u001b[39m\u001b[33mgemini-2.5-flash\u001b[39m\u001b[33m\"\u001b[39m,\n\u001b[32m    230\u001b[39m     response_model=Entries,\n\u001b[32m    231\u001b[39m     messages=[\n\u001b[32m    232\u001b[39m         {\n\u001b[32m    233\u001b[39m             \u001b[33m\"\u001b[39m\u001b[33mrole\u001b[39m\u001b[33m\"\u001b[39m: \u001b[33m\"\u001b[39m\u001b[33muser\u001b[39m\u001b[33m\"\u001b[39m,\n\u001b[32m    234\u001b[39m             \u001b[33m\"\u001b[39m\u001b[33mcontent\u001b[39m\u001b[33m\"\u001b[39m: \u001b[33m\"\u001b[39m\u001b[33mConvert each entry in this bibliography into structured JSON:\u001b[39m\u001b[38;5;130;01m\\n\u001b[39;00m\u001b[33m\"\u001b[39m\n\u001b[32m    235\u001b[39m             + text,\n\u001b[32m    236\u001b[39m         }\n\u001b[32m    237\u001b[39m     ],\n\u001b[32m    238\u001b[39m )\n\u001b[32m    240\u001b[39m json_result = entries.model_dump_json(indent=\u001b[32m2\u001b[39m, exclude_defaults=\u001b[38;5;28;01mTrue\u001b[39;00m)\n\u001b[32m    241\u001b[39m \u001b[38;5;66;03m# Async file write\u001b[39;00m\n",
      "\u001b[31mTypeError\u001b[39m: object Entries can't be used in 'await' expression"
     ]
    }
   ],
   "source": [
    "\n",
    "dir = txt_source_dir / llms['google'] # where to look for ocr-llm-img2txt output\n",
    "\n",
    "# Get the text paths from ocr-llm-img2txt/gpt-4o directory\n",
    "txt_filepaths = get_paths(dir, \"txt\")\n",
    "\n",
    "# Call the main function that concurrently runs relevant async function\n",
    "await process_json_async(txt_filepaths, json_output_dir, gemini_txt2json_async, \"json\", llms['google'])\n"
   ]
  },
  {
   "cell_type": "markdown",
   "id": "38d06c34",
   "metadata": {},
   "source": [
    "## 6. Send to Claude"
   ]
  },
  {
   "cell_type": "markdown",
   "id": "e0869c81",
   "metadata": {},
   "source": [
    "### a. OCR-LLM call"
   ]
  },
  {
   "cell_type": "code",
   "execution_count": null,
   "id": "8651e17c",
   "metadata": {},
   "outputs": [],
   "source": [
    "# for path in img_filepaths:\n",
    "#     base64_image = encode_image(path)\n",
    "\n",
    "#     response = claude_client.messages.create(\n",
    "#         model='claude-opus-4-20250514',\n",
    "#         temperature=0,\n",
    "#         max_tokens=10,\n",
    "#         messages=[\n",
    "#             {\n",
    "#                 \"role\": \"user\", \n",
    "#                 \"content\": [\n",
    "#                     {\n",
    "#                         \"type\": \"text\",\n",
    "#                         \"text\": prompt_ocr_llm\n",
    "#                     },\n",
    "#                     {\n",
    "#                         \"type\": \"image\",\n",
    "#                         \"source\": {\n",
    "#                             \"type\": \"base64\",\n",
    "#                             \"media_type\": \"image/png\",\n",
    "#                             \"data\": base64_image\n",
    "#                         }\n",
    "#                     }\n",
    "#                 ]\n",
    "#             }\n",
    "#             ]\n",
    "#     )\n",
    "#     print(response)\n",
    "\n",
    "#     with open(txt_output_dir / \"ocr-llm-img2txt\" / \"claude-4-sonnet\" / Path(path.stem + \".txt\"), 'w') as file:\n",
    "#         file.write(response.choices[0].message.content)"
   ]
  },
  {
   "cell_type": "markdown",
   "id": "b610ccd9",
   "metadata": {},
   "source": [
    "### b. LLM call (without OCR)"
   ]
  },
  {
   "cell_type": "code",
   "execution_count": null,
   "id": "d497c3d2",
   "metadata": {},
   "outputs": [],
   "source": [
    "# for path in img_filepaths:\n",
    "#     base64_image = encode_image(path)\n",
    "\n",
    "#     response = claude_client.messages.create(\n",
    "#         model='claude-opus-4-20250514',\n",
    "#         temperature=0,\n",
    "#         messages=[\n",
    "#             {\n",
    "#                 \"role\": \"user\", \n",
    "#                 \"content\": [\n",
    "#                     {\n",
    "#                         \"type\": \"text\",\n",
    "#                         \"text\": prompt_llm\n",
    "#                     },\n",
    "#                     {\n",
    "#                         \"type\": \"image\",\n",
    "#                         \"source\": {\n",
    "#                             \"type\": \"base64\",\n",
    "#                             \"media_type\": \"image/png\",\n",
    "#                             \"data\": base64_image\n",
    "#                         }\n",
    "#                     }\n",
    "#                 ]\n",
    "#             }\n",
    "#             ]\n",
    "#     )\n",
    "\n",
    "#     with open(txt_output_dir / \"llm-img2txt\" / \"claude-4-sonnet\" / Path(path.stem + \".txt\"), 'w') as file:\n",
    "#         file.write(response.choices[0].message.content)"
   ]
  },
  {
   "cell_type": "markdown",
   "id": "32e20262",
   "metadata": {},
   "source": [
    "## 7. Benchmark results"
   ]
  },
  {
   "cell_type": "markdown",
   "id": "88f3596a",
   "metadata": {},
   "source": [
    "a. Text accuracy benchmarking"
   ]
  },
  {
   "cell_type": "code",
   "execution_count": null,
   "id": "77c21953",
   "metadata": {},
   "outputs": [
    {
     "name": "stderr",
     "output_type": "stream",
     "text": [
      "[file retrieval] 2025-07-09 21:17:17 [INFO] Script directory: c:\\Users\\vriez\\OneDrive\\Desktop\\Summer MAP\\ocr-benchmarking-1\\src\\workflow\n",
      "[file retrieval] 2025-07-09 21:17:17 [INFO] Project root: c:\\Users\\vriez\\OneDrive\\Desktop\\Summer MAP\\ocr-benchmarking-1\n",
      "[file retrieval] 2025-07-09 21:17:17 [INFO] Found ground-truth txt files: ['c:\\\\Users\\\\vriez\\\\OneDrive\\\\Desktop\\\\Summer MAP\\\\ocr-benchmarking-1\\\\data\\\\ground-truth\\\\txt\\\\gt_kbaa-p003.txt', 'c:\\\\Users\\\\vriez\\\\OneDrive\\\\Desktop\\\\Summer MAP\\\\ocr-benchmarking-1\\\\data\\\\ground-truth\\\\txt\\\\gt_kbaa-p004.txt', 'c:\\\\Users\\\\vriez\\\\OneDrive\\\\Desktop\\\\Summer MAP\\\\ocr-benchmarking-1\\\\data\\\\ground-truth\\\\txt\\\\gt_kbaa-p005.txt', 'c:\\\\Users\\\\vriez\\\\OneDrive\\\\Desktop\\\\Summer MAP\\\\ocr-benchmarking-1\\\\data\\\\ground-truth\\\\txt\\\\gt_kbaa-p006.txt', 'c:\\\\Users\\\\vriez\\\\OneDrive\\\\Desktop\\\\Summer MAP\\\\ocr-benchmarking-1\\\\data\\\\ground-truth\\\\txt\\\\gt_kbaa-p007.txt', 'c:\\\\Users\\\\vriez\\\\OneDrive\\\\Desktop\\\\Summer MAP\\\\ocr-benchmarking-1\\\\data\\\\ground-truth\\\\txt\\\\gt_kbaa-p008.txt', 'c:\\\\Users\\\\vriez\\\\OneDrive\\\\Desktop\\\\Summer MAP\\\\ocr-benchmarking-1\\\\data\\\\ground-truth\\\\txt\\\\gt_kbaa-p009.txt', 'c:\\\\Users\\\\vriez\\\\OneDrive\\\\Desktop\\\\Summer MAP\\\\ocr-benchmarking-1\\\\data\\\\ground-truth\\\\txt\\\\gt_kbaa-p010.txt', 'c:\\\\Users\\\\vriez\\\\OneDrive\\\\Desktop\\\\Summer MAP\\\\ocr-benchmarking-1\\\\data\\\\ground-truth\\\\txt\\\\gt_kbaa-p011.txt', 'c:\\\\Users\\\\vriez\\\\OneDrive\\\\Desktop\\\\Summer MAP\\\\ocr-benchmarking-1\\\\data\\\\ground-truth\\\\txt\\\\gt_kbaa-p012.txt', 'c:\\\\Users\\\\vriez\\\\OneDrive\\\\Desktop\\\\Summer MAP\\\\ocr-benchmarking-1\\\\data\\\\ground-truth\\\\txt\\\\gt_kbaa-p038.txt', 'c:\\\\Users\\\\vriez\\\\OneDrive\\\\Desktop\\\\Summer MAP\\\\ocr-benchmarking-1\\\\data\\\\ground-truth\\\\txt\\\\gt_kbaa-p039.txt', 'c:\\\\Users\\\\vriez\\\\OneDrive\\\\Desktop\\\\Summer MAP\\\\ocr-benchmarking-1\\\\data\\\\ground-truth\\\\txt\\\\gt_kbaa-p043.txt', 'c:\\\\Users\\\\vriez\\\\OneDrive\\\\Desktop\\\\Summer MAP\\\\ocr-benchmarking-1\\\\data\\\\ground-truth\\\\txt\\\\gt_kbaa-p048.txt', 'c:\\\\Users\\\\vriez\\\\OneDrive\\\\Desktop\\\\Summer MAP\\\\ocr-benchmarking-1\\\\data\\\\ground-truth\\\\txt\\\\gt_kbaa-p049.txt', 'c:\\\\Users\\\\vriez\\\\OneDrive\\\\Desktop\\\\Summer MAP\\\\ocr-benchmarking-1\\\\data\\\\ground-truth\\\\txt\\\\gt_kbaa-p058.txt', 'c:\\\\Users\\\\vriez\\\\OneDrive\\\\Desktop\\\\Summer MAP\\\\ocr-benchmarking-1\\\\data\\\\ground-truth\\\\txt\\\\gt_kbaa-p059.txt', 'c:\\\\Users\\\\vriez\\\\OneDrive\\\\Desktop\\\\Summer MAP\\\\ocr-benchmarking-1\\\\data\\\\ground-truth\\\\txt\\\\gt_kbaa-p060.txt', 'c:\\\\Users\\\\vriez\\\\OneDrive\\\\Desktop\\\\Summer MAP\\\\ocr-benchmarking-1\\\\data\\\\ground-truth\\\\txt\\\\gt_kbaa-p061.txt', 'c:\\\\Users\\\\vriez\\\\OneDrive\\\\Desktop\\\\Summer MAP\\\\ocr-benchmarking-1\\\\data\\\\ground-truth\\\\txt\\\\gt_kbaa-p062.txt', 'c:\\\\Users\\\\vriez\\\\OneDrive\\\\Desktop\\\\Summer MAP\\\\ocr-benchmarking-1\\\\data\\\\ground-truth\\\\txt\\\\gt_kbaa-p063.txt', 'c:\\\\Users\\\\vriez\\\\OneDrive\\\\Desktop\\\\Summer MAP\\\\ocr-benchmarking-1\\\\data\\\\ground-truth\\\\txt\\\\gt_kbaa-p064.txt', 'c:\\\\Users\\\\vriez\\\\OneDrive\\\\Desktop\\\\Summer MAP\\\\ocr-benchmarking-1\\\\data\\\\ground-truth\\\\txt\\\\gt_kbaa-p065.txt', 'c:\\\\Users\\\\vriez\\\\OneDrive\\\\Desktop\\\\Summer MAP\\\\ocr-benchmarking-1\\\\data\\\\ground-truth\\\\txt\\\\gt_kbaa-p066.txt', 'c:\\\\Users\\\\vriez\\\\OneDrive\\\\Desktop\\\\Summer MAP\\\\ocr-benchmarking-1\\\\data\\\\ground-truth\\\\txt\\\\gt_kbaa-p067.txt', 'c:\\\\Users\\\\vriez\\\\OneDrive\\\\Desktop\\\\Summer MAP\\\\ocr-benchmarking-1\\\\data\\\\ground-truth\\\\txt\\\\gt_kbaa-p068.txt', 'c:\\\\Users\\\\vriez\\\\OneDrive\\\\Desktop\\\\Summer MAP\\\\ocr-benchmarking-1\\\\data\\\\ground-truth\\\\txt\\\\gt_kbaa-p069.txt', 'c:\\\\Users\\\\vriez\\\\OneDrive\\\\Desktop\\\\Summer MAP\\\\ocr-benchmarking-1\\\\data\\\\ground-truth\\\\txt\\\\gt_kbaa-p070.txt', 'c:\\\\Users\\\\vriez\\\\OneDrive\\\\Desktop\\\\Summer MAP\\\\ocr-benchmarking-1\\\\data\\\\ground-truth\\\\txt\\\\gt_kbaa-p071.txt', 'c:\\\\Users\\\\vriez\\\\OneDrive\\\\Desktop\\\\Summer MAP\\\\ocr-benchmarking-1\\\\data\\\\ground-truth\\\\txt\\\\gt_kbaa-p072.txt', 'c:\\\\Users\\\\vriez\\\\OneDrive\\\\Desktop\\\\Summer MAP\\\\ocr-benchmarking-1\\\\data\\\\ground-truth\\\\txt\\\\gt_kbaa-p073.txt', 'c:\\\\Users\\\\vriez\\\\OneDrive\\\\Desktop\\\\Summer MAP\\\\ocr-benchmarking-1\\\\data\\\\ground-truth\\\\txt\\\\gt_kbaa-p096.txt', 'c:\\\\Users\\\\vriez\\\\OneDrive\\\\Desktop\\\\Summer MAP\\\\ocr-benchmarking-1\\\\data\\\\ground-truth\\\\txt\\\\gt_kbaa-p100.txt', 'c:\\\\Users\\\\vriez\\\\OneDrive\\\\Desktop\\\\Summer MAP\\\\ocr-benchmarking-1\\\\data\\\\ground-truth\\\\txt\\\\gt_kbaa-p101.txt', 'c:\\\\Users\\\\vriez\\\\OneDrive\\\\Desktop\\\\Summer MAP\\\\ocr-benchmarking-1\\\\data\\\\ground-truth\\\\txt\\\\gt_kbaa-p106.txt', 'c:\\\\Users\\\\vriez\\\\OneDrive\\\\Desktop\\\\Summer MAP\\\\ocr-benchmarking-1\\\\data\\\\ground-truth\\\\txt\\\\gt_kbaa-p107.txt', 'c:\\\\Users\\\\vriez\\\\OneDrive\\\\Desktop\\\\Summer MAP\\\\ocr-benchmarking-1\\\\data\\\\ground-truth\\\\txt\\\\gt_kbaa-p113.txt', 'c:\\\\Users\\\\vriez\\\\OneDrive\\\\Desktop\\\\Summer MAP\\\\ocr-benchmarking-1\\\\data\\\\ground-truth\\\\txt\\\\gt_kbaa-p114.txt', 'c:\\\\Users\\\\vriez\\\\OneDrive\\\\Desktop\\\\Summer MAP\\\\ocr-benchmarking-1\\\\data\\\\ground-truth\\\\txt\\\\gt_kbaa-p115.txt', 'c:\\\\Users\\\\vriez\\\\OneDrive\\\\Desktop\\\\Summer MAP\\\\ocr-benchmarking-1\\\\data\\\\ground-truth\\\\txt\\\\gt_kbaa-p119.txt', 'c:\\\\Users\\\\vriez\\\\OneDrive\\\\Desktop\\\\Summer MAP\\\\ocr-benchmarking-1\\\\data\\\\ground-truth\\\\txt\\\\gt_kbaa-p121.txt', 'c:\\\\Users\\\\vriez\\\\OneDrive\\\\Desktop\\\\Summer MAP\\\\ocr-benchmarking-1\\\\data\\\\ground-truth\\\\txt\\\\gt_kbaa-p124.txt', 'c:\\\\Users\\\\vriez\\\\OneDrive\\\\Desktop\\\\Summer MAP\\\\ocr-benchmarking-1\\\\data\\\\ground-truth\\\\txt\\\\gt_kbaa-p151.txt']\n",
      "[file retrieval] 2025-07-09 21:17:17 [INFO] Found file names: ['gt_kbaa-p003', 'gt_kbaa-p004', 'gt_kbaa-p005', 'gt_kbaa-p006', 'gt_kbaa-p007', 'gt_kbaa-p008', 'gt_kbaa-p009', 'gt_kbaa-p010', 'gt_kbaa-p011', 'gt_kbaa-p012', 'gt_kbaa-p038', 'gt_kbaa-p039', 'gt_kbaa-p043', 'gt_kbaa-p048', 'gt_kbaa-p049', 'gt_kbaa-p058', 'gt_kbaa-p059', 'gt_kbaa-p060', 'gt_kbaa-p061', 'gt_kbaa-p062', 'gt_kbaa-p063', 'gt_kbaa-p064', 'gt_kbaa-p065', 'gt_kbaa-p066', 'gt_kbaa-p067', 'gt_kbaa-p068', 'gt_kbaa-p069', 'gt_kbaa-p070', 'gt_kbaa-p071', 'gt_kbaa-p072', 'gt_kbaa-p073', 'gt_kbaa-p096', 'gt_kbaa-p100', 'gt_kbaa-p101', 'gt_kbaa-p106', 'gt_kbaa-p107', 'gt_kbaa-p113', 'gt_kbaa-p114', 'gt_kbaa-p115', 'gt_kbaa-p119', 'gt_kbaa-p121', 'gt_kbaa-p124', 'gt_kbaa-p151']\n",
      "[file retrieval] 2025-07-09 21:17:17 [INFO] Models found: [('llm-img2txt', 'gemini-2.5-flash'), ('ocr-llm-img2txt', 'gemini-2.5-flash'), ('llm-img2txt', 'gpt-4o'), ('ocr-llm-img2txt', 'gpt-4o'), ('ocr-img2txt', 'pytesseract')]\n",
      "[file retrieval] 2025-07-09 21:17:17 [INFO] Collecting results for model: gemini-2.5-flash\n"
     ]
    },
    {
     "name": "stdout",
     "output_type": "stream",
     "text": [
      "c:\\Users\\vriez\\OneDrive\\Desktop\\Summer MAP\\ocr-benchmarking-1\\results\\txt\\llm-img2txt\n",
      "c:\\Users\\vriez\\OneDrive\\Desktop\\Summer MAP\\ocr-benchmarking-1\\results\\txt\\ocr-img2txt\n",
      "c:\\Users\\vriez\\OneDrive\\Desktop\\Summer MAP\\ocr-benchmarking-1\\results\\txt\\ocr-llm-img2txt\n"
     ]
    },
    {
     "name": "stderr",
     "output_type": "stream",
     "text": [
      "[file retrieval] 2025-07-09 21:17:17 [INFO] Collected results for model_type: llm-img2txt, model: gemini-2.5-flash\n",
      "[file retrieval] 2025-07-09 21:17:17 [INFO] Collecting results for model: gemini-2.5-flash\n",
      "[file retrieval] 2025-07-09 21:17:18 [INFO] Collected results for model_type: ocr-llm-img2txt, model: gemini-2.5-flash\n",
      "[file retrieval] 2025-07-09 21:17:18 [INFO] Collecting results for model: gpt-4o\n",
      "[file retrieval] 2025-07-09 21:17:18 [INFO] Collected results for model_type: llm-img2txt, model: gpt-4o\n",
      "[file retrieval] 2025-07-09 21:17:18 [INFO] Collecting results for model: gpt-4o\n",
      "[file retrieval] 2025-07-09 21:17:19 [INFO] Collected results for model_type: ocr-llm-img2txt, model: gpt-4o\n",
      "[file retrieval] 2025-07-09 21:17:19 [INFO] Collecting results for model: pytesseract\n",
      "[file retrieval] 2025-07-09 21:17:19 [INFO] Collected results for model_type: ocr-img2txt, model: pytesseract\n",
      "[file retrieval] 2025-07-09 21:17:19 [INFO] Computing metrics for model_type: llm-img2txt, model: gemini-2.5-flash\n",
      "[file retrieval] 2025-07-09 21:17:19 [INFO] Computing metrics for document: kbaa-p003\n",
      "[file retrieval] 2025-07-09 21:17:19 [INFO] Computing metrics for document: kbaa-p004\n",
      "[file retrieval] 2025-07-09 21:17:19 [INFO] Computing metrics for document: kbaa-p005\n",
      "[file retrieval] 2025-07-09 21:17:19 [INFO] Computing metrics for document: kbaa-p006\n",
      "[file retrieval] 2025-07-09 21:17:19 [INFO] Computing metrics for document: kbaa-p007\n",
      "[file retrieval] 2025-07-09 21:17:19 [INFO] Computing metrics for document: kbaa-p008\n",
      "[file retrieval] 2025-07-09 21:17:19 [INFO] Computing metrics for document: kbaa-p009\n",
      "[file retrieval] 2025-07-09 21:17:19 [INFO] Computing metrics for document: kbaa-p010\n",
      "[file retrieval] 2025-07-09 21:17:19 [INFO] Computing metrics for document: kbaa-p011\n",
      "[file retrieval] 2025-07-09 21:17:19 [INFO] Computing metrics for document: kbaa-p012\n",
      "[file retrieval] 2025-07-09 21:17:19 [INFO] Computing metrics for document: kbaa-p038\n",
      "[file retrieval] 2025-07-09 21:17:19 [INFO] Computing metrics for document: kbaa-p039\n",
      "[file retrieval] 2025-07-09 21:17:19 [INFO] Computing metrics for document: kbaa-p043\n",
      "[file retrieval] 2025-07-09 21:17:19 [INFO] Computing metrics for document: kbaa-p048\n",
      "[file retrieval] 2025-07-09 21:17:19 [INFO] Computing metrics for document: kbaa-p049\n",
      "[file retrieval] 2025-07-09 21:17:19 [INFO] Computing metrics for document: kbaa-p058\n",
      "[file retrieval] 2025-07-09 21:17:19 [INFO] Computing metrics for document: kbaa-p059\n",
      "[file retrieval] 2025-07-09 21:17:19 [INFO] Computing metrics for document: kbaa-p060\n",
      "[file retrieval] 2025-07-09 21:17:19 [INFO] Computing metrics for document: kbaa-p061\n",
      "[file retrieval] 2025-07-09 21:17:19 [INFO] Computing metrics for document: kbaa-p062\n",
      "[file retrieval] 2025-07-09 21:17:19 [INFO] Computing metrics for document: kbaa-p063\n",
      "[file retrieval] 2025-07-09 21:17:19 [INFO] Computing metrics for document: kbaa-p064\n",
      "[file retrieval] 2025-07-09 21:17:19 [INFO] Computing metrics for document: kbaa-p065\n",
      "[file retrieval] 2025-07-09 21:17:19 [INFO] Computing metrics for document: kbaa-p066\n",
      "[file retrieval] 2025-07-09 21:17:19 [INFO] Computing metrics for document: kbaa-p067\n",
      "[file retrieval] 2025-07-09 21:17:19 [INFO] Computing metrics for document: kbaa-p068\n",
      "[file retrieval] 2025-07-09 21:17:19 [INFO] Computing metrics for document: kbaa-p069\n",
      "[file retrieval] 2025-07-09 21:17:19 [INFO] Computing metrics for document: kbaa-p070\n",
      "[file retrieval] 2025-07-09 21:17:19 [INFO] Computing metrics for document: kbaa-p071\n",
      "[file retrieval] 2025-07-09 21:17:19 [INFO] Computing metrics for document: kbaa-p072\n",
      "[file retrieval] 2025-07-09 21:17:19 [INFO] Computing metrics for document: kbaa-p073\n",
      "[file retrieval] 2025-07-09 21:17:19 [INFO] Computing metrics for document: kbaa-p096\n",
      "[file retrieval] 2025-07-09 21:17:19 [INFO] Computing metrics for document: kbaa-p100\n",
      "[file retrieval] 2025-07-09 21:17:19 [INFO] Computing metrics for document: kbaa-p101\n",
      "[file retrieval] 2025-07-09 21:17:19 [INFO] Computing metrics for document: kbaa-p106\n",
      "[file retrieval] 2025-07-09 21:17:19 [INFO] Computing metrics for document: kbaa-p107\n",
      "[file retrieval] 2025-07-09 21:17:19 [INFO] Computing metrics for document: kbaa-p113\n",
      "[file retrieval] 2025-07-09 21:17:19 [INFO] Computing metrics for document: kbaa-p114\n",
      "[file retrieval] 2025-07-09 21:17:19 [INFO] Computing metrics for document: kbaa-p115\n",
      "[file retrieval] 2025-07-09 21:17:19 [INFO] Computing metrics for document: kbaa-p119\n",
      "[file retrieval] 2025-07-09 21:17:19 [INFO] Computing metrics for document: kbaa-p121\n",
      "[file retrieval] 2025-07-09 21:17:19 [INFO] Computing metrics for document: kbaa-p124\n",
      "[file retrieval] 2025-07-09 21:17:19 [INFO] Computing metrics for document: kbaa-p151\n",
      "[file retrieval] 2025-07-09 21:17:23 [INFO] Computing metrics for model_type: ocr-llm-img2txt, model: gemini-2.5-flash\n",
      "[file retrieval] 2025-07-09 21:17:23 [INFO] Computing metrics for document: kbaa-p003\n",
      "[file retrieval] 2025-07-09 21:17:23 [INFO] Computing metrics for document: kbaa-p004\n",
      "[file retrieval] 2025-07-09 21:17:23 [INFO] Computing metrics for document: kbaa-p005\n",
      "[file retrieval] 2025-07-09 21:17:23 [INFO] Computing metrics for document: kbaa-p006\n",
      "[file retrieval] 2025-07-09 21:17:23 [INFO] Computing metrics for document: kbaa-p007\n",
      "[file retrieval] 2025-07-09 21:17:23 [INFO] Computing metrics for document: kbaa-p008\n",
      "[file retrieval] 2025-07-09 21:17:23 [INFO] Computing metrics for document: kbaa-p009\n",
      "[file retrieval] 2025-07-09 21:17:23 [INFO] Computing metrics for document: kbaa-p010\n",
      "[file retrieval] 2025-07-09 21:17:23 [INFO] Computing metrics for document: kbaa-p011\n",
      "[file retrieval] 2025-07-09 21:17:23 [INFO] Computing metrics for document: kbaa-p012\n",
      "[file retrieval] 2025-07-09 21:17:23 [INFO] Computing metrics for document: kbaa-p038\n",
      "[file retrieval] 2025-07-09 21:17:23 [INFO] Computing metrics for document: kbaa-p039\n",
      "[file retrieval] 2025-07-09 21:17:23 [INFO] Computing metrics for document: kbaa-p043\n",
      "[file retrieval] 2025-07-09 21:17:23 [INFO] Computing metrics for document: kbaa-p048\n",
      "[file retrieval] 2025-07-09 21:17:23 [INFO] Computing metrics for document: kbaa-p049\n",
      "[file retrieval] 2025-07-09 21:17:23 [INFO] Computing metrics for document: kbaa-p058\n",
      "[file retrieval] 2025-07-09 21:17:23 [INFO] Computing metrics for document: kbaa-p059\n",
      "[file retrieval] 2025-07-09 21:17:23 [INFO] Computing metrics for document: kbaa-p060\n",
      "[file retrieval] 2025-07-09 21:17:23 [INFO] Computing metrics for document: kbaa-p061\n",
      "[file retrieval] 2025-07-09 21:17:23 [INFO] Computing metrics for document: kbaa-p062\n",
      "[file retrieval] 2025-07-09 21:17:23 [INFO] Computing metrics for document: kbaa-p063\n",
      "[file retrieval] 2025-07-09 21:17:23 [INFO] Computing metrics for document: kbaa-p064\n",
      "[file retrieval] 2025-07-09 21:17:23 [INFO] Computing metrics for document: kbaa-p065\n",
      "[file retrieval] 2025-07-09 21:17:23 [INFO] Computing metrics for document: kbaa-p066\n",
      "[file retrieval] 2025-07-09 21:17:23 [INFO] Computing metrics for document: kbaa-p067\n",
      "[file retrieval] 2025-07-09 21:17:23 [INFO] Computing metrics for document: kbaa-p068\n",
      "[file retrieval] 2025-07-09 21:17:23 [INFO] Computing metrics for document: kbaa-p069\n",
      "[file retrieval] 2025-07-09 21:17:23 [INFO] Computing metrics for document: kbaa-p070\n",
      "[file retrieval] 2025-07-09 21:17:23 [INFO] Computing metrics for document: kbaa-p071\n",
      "[file retrieval] 2025-07-09 21:17:23 [INFO] Computing metrics for document: kbaa-p072\n",
      "[file retrieval] 2025-07-09 21:17:23 [INFO] Computing metrics for document: kbaa-p073\n",
      "[file retrieval] 2025-07-09 21:17:23 [INFO] Computing metrics for document: kbaa-p096\n",
      "[file retrieval] 2025-07-09 21:17:23 [INFO] Computing metrics for document: kbaa-p100\n",
      "[file retrieval] 2025-07-09 21:17:23 [INFO] Computing metrics for document: kbaa-p101\n",
      "[file retrieval] 2025-07-09 21:17:23 [INFO] Computing metrics for document: kbaa-p106\n",
      "[file retrieval] 2025-07-09 21:17:23 [INFO] Computing metrics for document: kbaa-p107\n",
      "[file retrieval] 2025-07-09 21:17:23 [INFO] Computing metrics for document: kbaa-p113\n",
      "[file retrieval] 2025-07-09 21:17:23 [INFO] Computing metrics for document: kbaa-p114\n",
      "[file retrieval] 2025-07-09 21:17:23 [INFO] Computing metrics for document: kbaa-p115\n",
      "[file retrieval] 2025-07-09 21:17:23 [INFO] Computing metrics for document: kbaa-p119\n",
      "[file retrieval] 2025-07-09 21:17:23 [INFO] Computing metrics for document: kbaa-p121\n",
      "[file retrieval] 2025-07-09 21:17:23 [INFO] Computing metrics for document: kbaa-p124\n",
      "[file retrieval] 2025-07-09 21:17:23 [INFO] Computing metrics for document: kbaa-p151\n",
      "[file retrieval] 2025-07-09 21:17:27 [INFO] Computing metrics for model_type: llm-img2txt, model: gpt-4o\n",
      "[file retrieval] 2025-07-09 21:17:27 [INFO] Computing metrics for document: kbaa-p003\n",
      "[file retrieval] 2025-07-09 21:17:27 [INFO] Computing metrics for document: kbaa-p004\n",
      "[file retrieval] 2025-07-09 21:17:27 [INFO] Computing metrics for document: kbaa-p005\n",
      "[file retrieval] 2025-07-09 21:17:27 [INFO] Computing metrics for document: kbaa-p006\n",
      "[file retrieval] 2025-07-09 21:17:27 [INFO] Computing metrics for document: kbaa-p007\n",
      "[file retrieval] 2025-07-09 21:17:27 [INFO] Computing metrics for document: kbaa-p008\n",
      "[file retrieval] 2025-07-09 21:17:27 [INFO] Computing metrics for document: kbaa-p009\n",
      "[file retrieval] 2025-07-09 21:17:27 [INFO] Computing metrics for document: kbaa-p010\n",
      "[file retrieval] 2025-07-09 21:17:27 [INFO] Computing metrics for document: kbaa-p011\n",
      "[file retrieval] 2025-07-09 21:17:27 [INFO] Computing metrics for document: kbaa-p012\n",
      "[file retrieval] 2025-07-09 21:17:27 [INFO] Computing metrics for document: kbaa-p038\n",
      "[file retrieval] 2025-07-09 21:17:27 [INFO] Computing metrics for document: kbaa-p039\n",
      "[file retrieval] 2025-07-09 21:17:27 [INFO] Computing metrics for document: kbaa-p043\n",
      "[file retrieval] 2025-07-09 21:17:27 [INFO] Computing metrics for document: kbaa-p048\n",
      "[file retrieval] 2025-07-09 21:17:27 [INFO] Computing metrics for document: kbaa-p049\n",
      "[file retrieval] 2025-07-09 21:17:27 [INFO] Computing metrics for document: kbaa-p058\n",
      "[file retrieval] 2025-07-09 21:17:27 [INFO] Computing metrics for document: kbaa-p059\n",
      "[file retrieval] 2025-07-09 21:17:27 [INFO] Computing metrics for document: kbaa-p060\n",
      "[file retrieval] 2025-07-09 21:17:27 [INFO] Computing metrics for document: kbaa-p061\n",
      "[file retrieval] 2025-07-09 21:17:27 [INFO] Computing metrics for document: kbaa-p062\n",
      "[file retrieval] 2025-07-09 21:17:27 [INFO] Computing metrics for document: kbaa-p063\n",
      "[file retrieval] 2025-07-09 21:17:27 [INFO] Computing metrics for document: kbaa-p064\n",
      "[file retrieval] 2025-07-09 21:17:27 [INFO] Computing metrics for document: kbaa-p065\n",
      "[file retrieval] 2025-07-09 21:17:27 [INFO] Computing metrics for document: kbaa-p066\n",
      "[file retrieval] 2025-07-09 21:17:27 [INFO] Computing metrics for document: kbaa-p067\n",
      "[file retrieval] 2025-07-09 21:17:27 [INFO] Computing metrics for document: kbaa-p068\n",
      "[file retrieval] 2025-07-09 21:17:27 [INFO] Computing metrics for document: kbaa-p069\n",
      "[file retrieval] 2025-07-09 21:17:27 [INFO] Computing metrics for document: kbaa-p070\n",
      "[file retrieval] 2025-07-09 21:17:27 [INFO] Computing metrics for document: kbaa-p071\n",
      "[file retrieval] 2025-07-09 21:17:27 [INFO] Computing metrics for document: kbaa-p072\n",
      "[file retrieval] 2025-07-09 21:17:27 [INFO] Computing metrics for document: kbaa-p073\n",
      "[file retrieval] 2025-07-09 21:17:27 [INFO] Computing metrics for document: kbaa-p096\n",
      "[file retrieval] 2025-07-09 21:17:27 [INFO] Computing metrics for document: kbaa-p100\n",
      "[file retrieval] 2025-07-09 21:17:27 [INFO] Computing metrics for document: kbaa-p101\n",
      "[file retrieval] 2025-07-09 21:17:27 [INFO] Computing metrics for document: kbaa-p106\n",
      "[file retrieval] 2025-07-09 21:17:27 [INFO] Computing metrics for document: kbaa-p107\n",
      "[file retrieval] 2025-07-09 21:17:27 [INFO] Computing metrics for document: kbaa-p113\n",
      "[file retrieval] 2025-07-09 21:17:27 [INFO] Computing metrics for document: kbaa-p114\n",
      "[file retrieval] 2025-07-09 21:17:27 [INFO] Computing metrics for document: kbaa-p115\n",
      "[file retrieval] 2025-07-09 21:17:27 [INFO] Computing metrics for document: kbaa-p119\n",
      "[file retrieval] 2025-07-09 21:17:27 [INFO] Computing metrics for document: kbaa-p121\n",
      "[file retrieval] 2025-07-09 21:17:27 [INFO] Computing metrics for document: kbaa-p124\n",
      "[file retrieval] 2025-07-09 21:17:27 [INFO] Computing metrics for document: kbaa-p151\n",
      "[file retrieval] 2025-07-09 21:17:30 [INFO] Computing metrics for model_type: ocr-llm-img2txt, model: gpt-4o\n",
      "[file retrieval] 2025-07-09 21:17:30 [INFO] Computing metrics for document: kbaa-p003\n",
      "[file retrieval] 2025-07-09 21:17:30 [INFO] Computing metrics for document: kbaa-p004\n",
      "[file retrieval] 2025-07-09 21:17:30 [INFO] Computing metrics for document: kbaa-p005\n",
      "[file retrieval] 2025-07-09 21:17:30 [INFO] Computing metrics for document: kbaa-p006\n",
      "[file retrieval] 2025-07-09 21:17:30 [INFO] Computing metrics for document: kbaa-p007\n",
      "[file retrieval] 2025-07-09 21:17:30 [INFO] Computing metrics for document: kbaa-p008\n",
      "[file retrieval] 2025-07-09 21:17:30 [INFO] Computing metrics for document: kbaa-p009\n",
      "[file retrieval] 2025-07-09 21:17:30 [INFO] Computing metrics for document: kbaa-p010\n",
      "[file retrieval] 2025-07-09 21:17:30 [INFO] Computing metrics for document: kbaa-p011\n",
      "[file retrieval] 2025-07-09 21:17:30 [INFO] Computing metrics for document: kbaa-p012\n",
      "[file retrieval] 2025-07-09 21:17:30 [INFO] Computing metrics for document: kbaa-p038\n",
      "[file retrieval] 2025-07-09 21:17:30 [INFO] Computing metrics for document: kbaa-p039\n",
      "[file retrieval] 2025-07-09 21:17:30 [INFO] Computing metrics for document: kbaa-p043\n",
      "[file retrieval] 2025-07-09 21:17:30 [INFO] Computing metrics for document: kbaa-p048\n",
      "[file retrieval] 2025-07-09 21:17:30 [INFO] Computing metrics for document: kbaa-p049\n",
      "[file retrieval] 2025-07-09 21:17:30 [INFO] Computing metrics for document: kbaa-p058\n",
      "[file retrieval] 2025-07-09 21:17:30 [INFO] Computing metrics for document: kbaa-p059\n",
      "[file retrieval] 2025-07-09 21:17:30 [INFO] Computing metrics for document: kbaa-p060\n",
      "[file retrieval] 2025-07-09 21:17:30 [INFO] Computing metrics for document: kbaa-p061\n",
      "[file retrieval] 2025-07-09 21:17:30 [INFO] Computing metrics for document: kbaa-p062\n",
      "[file retrieval] 2025-07-09 21:17:30 [INFO] Computing metrics for document: kbaa-p063\n",
      "[file retrieval] 2025-07-09 21:17:30 [INFO] Computing metrics for document: kbaa-p064\n",
      "[file retrieval] 2025-07-09 21:17:30 [INFO] Computing metrics for document: kbaa-p065\n",
      "[file retrieval] 2025-07-09 21:17:30 [INFO] Computing metrics for document: kbaa-p066\n",
      "[file retrieval] 2025-07-09 21:17:30 [INFO] Computing metrics for document: kbaa-p067\n",
      "[file retrieval] 2025-07-09 21:17:30 [INFO] Computing metrics for document: kbaa-p068\n",
      "[file retrieval] 2025-07-09 21:17:30 [INFO] Computing metrics for document: kbaa-p069\n",
      "[file retrieval] 2025-07-09 21:17:30 [INFO] Computing metrics for document: kbaa-p070\n",
      "[file retrieval] 2025-07-09 21:17:30 [INFO] Computing metrics for document: kbaa-p071\n",
      "[file retrieval] 2025-07-09 21:17:30 [INFO] Computing metrics for document: kbaa-p072\n",
      "[file retrieval] 2025-07-09 21:17:30 [INFO] Computing metrics for document: kbaa-p073\n",
      "[file retrieval] 2025-07-09 21:17:30 [INFO] Computing metrics for document: kbaa-p096\n",
      "[file retrieval] 2025-07-09 21:17:30 [INFO] Computing metrics for document: kbaa-p100\n",
      "[file retrieval] 2025-07-09 21:17:30 [INFO] Computing metrics for document: kbaa-p101\n",
      "[file retrieval] 2025-07-09 21:17:30 [INFO] Computing metrics for document: kbaa-p106\n",
      "[file retrieval] 2025-07-09 21:17:30 [INFO] Computing metrics for document: kbaa-p107\n",
      "[file retrieval] 2025-07-09 21:17:30 [INFO] Computing metrics for document: kbaa-p113\n",
      "[file retrieval] 2025-07-09 21:17:30 [INFO] Computing metrics for document: kbaa-p114\n",
      "[file retrieval] 2025-07-09 21:17:30 [INFO] Computing metrics for document: kbaa-p115\n",
      "[file retrieval] 2025-07-09 21:17:30 [INFO] Computing metrics for document: kbaa-p119\n",
      "[file retrieval] 2025-07-09 21:17:30 [INFO] Computing metrics for document: kbaa-p121\n",
      "[file retrieval] 2025-07-09 21:17:30 [INFO] Computing metrics for document: kbaa-p124\n",
      "[file retrieval] 2025-07-09 21:17:30 [INFO] Computing metrics for document: kbaa-p151\n",
      "[file retrieval] 2025-07-09 21:17:34 [INFO] Computing metrics for model_type: ocr-img2txt, model: pytesseract\n",
      "[file retrieval] 2025-07-09 21:17:34 [INFO] Computing metrics for document: kbaa-p003\n",
      "[file retrieval] 2025-07-09 21:17:34 [INFO] Computing metrics for document: kbaa-p004\n",
      "[file retrieval] 2025-07-09 21:17:34 [INFO] Computing metrics for document: kbaa-p005\n",
      "[file retrieval] 2025-07-09 21:17:34 [INFO] Computing metrics for document: kbaa-p006\n",
      "[file retrieval] 2025-07-09 21:17:34 [INFO] Computing metrics for document: kbaa-p007\n",
      "[file retrieval] 2025-07-09 21:17:34 [INFO] Computing metrics for document: kbaa-p008\n",
      "[file retrieval] 2025-07-09 21:17:34 [INFO] Computing metrics for document: kbaa-p009\n",
      "[file retrieval] 2025-07-09 21:17:34 [INFO] Computing metrics for document: kbaa-p010\n",
      "[file retrieval] 2025-07-09 21:17:34 [INFO] Computing metrics for document: kbaa-p011\n",
      "[file retrieval] 2025-07-09 21:17:34 [INFO] Computing metrics for document: kbaa-p012\n",
      "[file retrieval] 2025-07-09 21:17:34 [INFO] Computing metrics for document: kbaa-p038\n",
      "[file retrieval] 2025-07-09 21:17:34 [INFO] Computing metrics for document: kbaa-p039\n",
      "[file retrieval] 2025-07-09 21:17:34 [INFO] Computing metrics for document: kbaa-p043\n",
      "[file retrieval] 2025-07-09 21:17:34 [INFO] Computing metrics for document: kbaa-p048\n",
      "[file retrieval] 2025-07-09 21:17:34 [INFO] Computing metrics for document: kbaa-p049\n",
      "[file retrieval] 2025-07-09 21:17:34 [INFO] Computing metrics for document: kbaa-p058\n",
      "[file retrieval] 2025-07-09 21:17:34 [INFO] Computing metrics for document: kbaa-p059\n",
      "[file retrieval] 2025-07-09 21:17:34 [INFO] Computing metrics for document: kbaa-p060\n",
      "[file retrieval] 2025-07-09 21:17:34 [INFO] Computing metrics for document: kbaa-p061\n",
      "[file retrieval] 2025-07-09 21:17:34 [INFO] Computing metrics for document: kbaa-p062\n",
      "[file retrieval] 2025-07-09 21:17:34 [INFO] Computing metrics for document: kbaa-p063\n",
      "[file retrieval] 2025-07-09 21:17:34 [INFO] Computing metrics for document: kbaa-p064\n",
      "[file retrieval] 2025-07-09 21:17:34 [INFO] Computing metrics for document: kbaa-p065\n",
      "[file retrieval] 2025-07-09 21:17:34 [INFO] Computing metrics for document: kbaa-p066\n",
      "[file retrieval] 2025-07-09 21:17:34 [INFO] Computing metrics for document: kbaa-p067\n",
      "[file retrieval] 2025-07-09 21:17:34 [INFO] Computing metrics for document: kbaa-p068\n",
      "[file retrieval] 2025-07-09 21:17:34 [INFO] Computing metrics for document: kbaa-p069\n",
      "[file retrieval] 2025-07-09 21:17:34 [INFO] Computing metrics for document: kbaa-p070\n",
      "[file retrieval] 2025-07-09 21:17:34 [INFO] Computing metrics for document: kbaa-p071\n",
      "[file retrieval] 2025-07-09 21:17:34 [INFO] Computing metrics for document: kbaa-p072\n",
      "[file retrieval] 2025-07-09 21:17:34 [INFO] Computing metrics for document: kbaa-p073\n",
      "[file retrieval] 2025-07-09 21:17:34 [INFO] Computing metrics for document: kbaa-p096\n",
      "[file retrieval] 2025-07-09 21:17:34 [INFO] Computing metrics for document: kbaa-p100\n",
      "[file retrieval] 2025-07-09 21:17:34 [INFO] Computing metrics for document: kbaa-p101\n",
      "[file retrieval] 2025-07-09 21:17:34 [INFO] Computing metrics for document: kbaa-p106\n",
      "[file retrieval] 2025-07-09 21:17:34 [INFO] Computing metrics for document: kbaa-p107\n",
      "[file retrieval] 2025-07-09 21:17:34 [INFO] Computing metrics for document: kbaa-p113\n",
      "[file retrieval] 2025-07-09 21:17:34 [INFO] Computing metrics for document: kbaa-p114\n",
      "[file retrieval] 2025-07-09 21:17:34 [INFO] Computing metrics for document: kbaa-p115\n",
      "[file retrieval] 2025-07-09 21:17:34 [INFO] Computing metrics for document: kbaa-p119\n",
      "[file retrieval] 2025-07-09 21:17:34 [INFO] Computing metrics for document: kbaa-p121\n",
      "[file retrieval] 2025-07-09 21:17:34 [INFO] Computing metrics for document: kbaa-p124\n",
      "[file retrieval] 2025-07-09 21:17:34 [INFO] Computing metrics for document: kbaa-p151\n"
     ]
    }
   ],
   "source": [
    "import glob\n",
    "import sys\n",
    "sys.path.append(str(Path.cwd().\n",
    "parent))\n",
    "from benchmarking.txt_accuracy import clean_text_normalized, clean_text_nonorm, compute_metrics, build_dataframe\n",
    "from file_retrieval import get_doc_names, get_docs, get_all_models\n",
    "from datetime import datetime\n",
    "from venv import logger\n",
    "\n",
    "def main():\n",
    "    \"\"\"\n",
    "    Prerequisites:\n",
    "    - Ground truth text files located at `project_root/ground-truth/txt/kbaa-pxyz.txt`\n",
    "    - LLM/OCR transcribed files located at:\n",
    "        - for LLM transcriptions: `project_root/results/llm_img2txt/<MODEL-NAME>/kbaa-pxyz.txt`\n",
    "        - for OCR transcriptions: `project_root/results/ocr_img2txt/<MODEL-NAME>/kbaa-pxyz.txt`\n",
    "\n",
    "    The main function will:\n",
    "    - Gather all ground truth text files\n",
    "    - For each ground truth text file and for each LLM/OCR model, gather the corresponding transcription\n",
    "    - Clean all the text files (normalized and not normalized)\n",
    "    - Compute metrics for each file and model\n",
    "    - Save results in two CSV files (one for normalized, one for non-normalized)\n",
    "        - Results are saved in `project_root/benchmarking-results/txt-accuracy`\n",
    "    \"\"\"\n",
    "\n",
    "    # =============\n",
    "    # Preliminaries\n",
    "    # =============\n",
    "\n",
    "    # args = parse_arguments()\n",
    "\n",
    "    script_dir = str(Path.cwd())\n",
    "    project_root = str(root_dir)\n",
    "    logger.info(\"Script directory: %s\", script_dir)\n",
    "    logger.info(\"Project root: %s\", project_root)\n",
    "\n",
    "    # Ground truth\n",
    "    ground_truth_dir = root_dir / \"data\" / \"ground-truth\" / \"txt\"\n",
    "    doc_names = get_doc_names(ground_truth_dir, \"txt\", keep_prefix=False)\n",
    "\n",
    "    # results/ paths\n",
    "    all_models = get_all_models(\n",
    "        \"txt\",\n",
    "        os.path.join(txt_output_dir, f\"llm-img2txt\"),\n",
    "        os.path.join(txt_output_dir, \"ocr-img2txt\"),\n",
    "        os.path.join(txt_output_dir, f\"ocr-llm-img2txt\"),\n",
    "    )\n",
    "\n",
    "    logger.info(f\"Models found: {all_models}\")\n",
    "\n",
    "    # ===========\n",
    "    # Gather files\n",
    "    # ===========\n",
    "\n",
    "    # -> Gather ground truths and put into dict:\n",
    "    ground_truths, all_texts = get_docs(ground_truth_dir, doc_names, \"txt\", name_has_prefix=True)\n",
    "    ground_truths[\"__ALL__\"] = all_texts\n",
    "\n",
    "    doc_lengths_normalized = {\n",
    "        doc: len(clean_text_normalized(text)) for doc, text in ground_truths.items()\n",
    "    }\n",
    "    doc_lengths_nonorm = {\n",
    "        doc: len(clean_text_nonorm(text)) for doc, text in ground_truths.items()\n",
    "    }\n",
    "    total_doc_len_normalized = len(clean_text_normalized(ground_truths[\"__ALL__\"]))\n",
    "    total_doc_len_nonorm = len(clean_text_nonorm(ground_truths[\"__ALL__\"]))\n",
    "\n",
    "    # -> Gather each transcribed document and put into dict:\n",
    "\n",
    "    # Structure: results[model][doc]\n",
    "    results = {}\n",
    "\n",
    "    for model_type, model in all_models:\n",
    "        logger.info(\"Collecting results for model: %s\", model)\n",
    "        model_path = os.path.join(txt_output_dir, model_type, model)\n",
    "        results[model_type] = results.get(model_type, {})\n",
    "        results[model_type][model], results[model_type][model][\"__ALL__\"] = get_docs(model_path, doc_names, \"txt\", name_has_prefix=False)\n",
    "        logger.info(\"Collected results for model_type: %s, model: %s\", model_type, model)\n",
    "\n",
    "    # ===============\n",
    "    # Compute metrics\n",
    "    # ===============\n",
    "\n",
    "    normalized_results_data = {}\n",
    "    nonorm_results_data = {}\n",
    "\n",
    "    for model_type, model in all_models:\n",
    "        normalized_results_data[model_type] = normalized_results_data.get(model_type, {})\n",
    "        normalized_results_data[model_type][model] = normalized_results_data[model_type].get(model, {})\n",
    "        nonorm_results_data[model_type] = nonorm_results_data.get(model_type, {})\n",
    "        nonorm_results_data[model_type][model] = nonorm_results_data[model_type].get(model, {})\n",
    "\n",
    "        logger.info(\"Computing metrics for model_type: %s, model: %s\", model_type, model)\n",
    "        for doc in doc_names:\n",
    "            logger.info(\"Computing metrics for document: %s\", doc)\n",
    "            normalized_results_data[model_type][model][doc] = compute_metrics(\n",
    "                ground_truths[doc], results[model_type][model][doc], \"txt\", normalized=True\n",
    "            )\n",
    "            nonorm_results_data[model_type][model][doc] = compute_metrics(\n",
    "                ground_truths[doc], results[model_type][model][doc], \"txt\", normalized=False\n",
    "            )\n",
    "\n",
    "        normalized_results_data[model_type][model][\"__ALL__\"] = compute_metrics(\n",
    "            ground_truths[\"__ALL__\"], results[model_type][model][\"__ALL__\"], \"txt\", normalized=True\n",
    "        )\n",
    "        nonorm_results_data[model_type][model][\"__ALL__\"] = compute_metrics(\n",
    "            ground_truths[\"__ALL__\"], results[model_type][model][\"__ALL__\"], \"txt\", normalized=False\n",
    "        )\n",
    "\n",
    "    # Compute metrics separately for __ALL__]\n",
    "\n",
    "    # ====================\n",
    "    # Put metrics in table\n",
    "    # ====================\n",
    "\n",
    "    time = datetime.now().strftime(\"%Y-%m-%d_%H-%M-%S\")\n",
    "\n",
    "    results_base_dir = root_dir / \"benchmarking-results\" / f\"txt-accuracy\"\n",
    "\n",
    "    # Create different results directory for each model type\n",
    "    for model_type, _ in all_models:\n",
    "        results_dir = results_base_dir / model_type\n",
    "        results_dir.mkdir(parents=True, exist_ok=True)\n",
    "\n",
    "        normalized_df = build_dataframe(\n",
    "            f\"normalized_{time}\",\n",
    "            doc_names,\n",
    "            normalized_results_data[model_type],\n",
    "            doc_lengths_normalized,\n",
    "            total_doc_len_normalized,\n",
    "        )\n",
    "        nonorm_df = build_dataframe(\n",
    "            f\"nonorm_{time}\",\n",
    "            doc_names,\n",
    "            nonorm_results_data[model_type],\n",
    "            doc_lengths_nonorm,\n",
    "            total_doc_len_nonorm,\n",
    "        )\n",
    "\n",
    "        # ============\n",
    "        # Save results\n",
    "        # ============\n",
    "\n",
    "        # # Default save to project_root/benchmarking-results/txt-accuracy\n",
    "        # results_path = os.path.join(project_root, \"benchmarking-results\", \"txt-accuracy\")\n",
    "        # if not os.path.exists(results_path):\n",
    "        #     os.makedirs(results_path)\n",
    "        normalized_df.to_csv(os.path.join(str(results_dir), f\"normalized_{time}.csv\"))\n",
    "        nonorm_df.to_csv(os.path.join(str(results_dir), f\"nonorm_{time}.csv\"))\n",
    "\n",
    "\n",
    "if __name__ == \"__main__\":\n",
    "    main()"
   ]
  },
  {
   "cell_type": "markdown",
   "id": "ea9c620e",
   "metadata": {},
   "source": [
    "b. JSON benchmarking accuracy"
   ]
  },
  {
   "cell_type": "code",
   "execution_count": 9,
   "id": "1d409d49",
   "metadata": {},
   "outputs": [
    {
     "name": "stderr",
     "output_type": "stream",
     "text": [
      "[file retrieval] 2025-07-10 13:02:56 [INFO] Project root: c:\\Users\\vriez\\OneDrive\\Desktop\\Summer MAP\\ocr-benchmarking-1\n",
      "[file retrieval] 2025-07-10 13:02:56 [INFO] Found ground-truth txt files: ['c:\\\\Users\\\\vriez\\\\OneDrive\\\\Desktop\\\\Summer MAP\\\\ocr-benchmarking-1\\\\data\\\\ground-truth\\\\json\\\\gt_kbaa-p003.json', 'c:\\\\Users\\\\vriez\\\\OneDrive\\\\Desktop\\\\Summer MAP\\\\ocr-benchmarking-1\\\\data\\\\ground-truth\\\\json\\\\gt_kbaa-p004.json', 'c:\\\\Users\\\\vriez\\\\OneDrive\\\\Desktop\\\\Summer MAP\\\\ocr-benchmarking-1\\\\data\\\\ground-truth\\\\json\\\\gt_kbaa-p005.json', 'c:\\\\Users\\\\vriez\\\\OneDrive\\\\Desktop\\\\Summer MAP\\\\ocr-benchmarking-1\\\\data\\\\ground-truth\\\\json\\\\gt_kbaa-p006.json', 'c:\\\\Users\\\\vriez\\\\OneDrive\\\\Desktop\\\\Summer MAP\\\\ocr-benchmarking-1\\\\data\\\\ground-truth\\\\json\\\\gt_kbaa-p007.json', 'c:\\\\Users\\\\vriez\\\\OneDrive\\\\Desktop\\\\Summer MAP\\\\ocr-benchmarking-1\\\\data\\\\ground-truth\\\\json\\\\gt_kbaa-p008.json', 'c:\\\\Users\\\\vriez\\\\OneDrive\\\\Desktop\\\\Summer MAP\\\\ocr-benchmarking-1\\\\data\\\\ground-truth\\\\json\\\\gt_kbaa-p009.json', 'c:\\\\Users\\\\vriez\\\\OneDrive\\\\Desktop\\\\Summer MAP\\\\ocr-benchmarking-1\\\\data\\\\ground-truth\\\\json\\\\gt_kbaa-p010.json', 'c:\\\\Users\\\\vriez\\\\OneDrive\\\\Desktop\\\\Summer MAP\\\\ocr-benchmarking-1\\\\data\\\\ground-truth\\\\json\\\\gt_kbaa-p011.json', 'c:\\\\Users\\\\vriez\\\\OneDrive\\\\Desktop\\\\Summer MAP\\\\ocr-benchmarking-1\\\\data\\\\ground-truth\\\\json\\\\gt_kbaa-p012.json', 'c:\\\\Users\\\\vriez\\\\OneDrive\\\\Desktop\\\\Summer MAP\\\\ocr-benchmarking-1\\\\data\\\\ground-truth\\\\json\\\\gt_kbaa-p038.json', 'c:\\\\Users\\\\vriez\\\\OneDrive\\\\Desktop\\\\Summer MAP\\\\ocr-benchmarking-1\\\\data\\\\ground-truth\\\\json\\\\gt_kbaa-p039.json', 'c:\\\\Users\\\\vriez\\\\OneDrive\\\\Desktop\\\\Summer MAP\\\\ocr-benchmarking-1\\\\data\\\\ground-truth\\\\json\\\\gt_kbaa-p043.json', 'c:\\\\Users\\\\vriez\\\\OneDrive\\\\Desktop\\\\Summer MAP\\\\ocr-benchmarking-1\\\\data\\\\ground-truth\\\\json\\\\gt_kbaa-p048.json', 'c:\\\\Users\\\\vriez\\\\OneDrive\\\\Desktop\\\\Summer MAP\\\\ocr-benchmarking-1\\\\data\\\\ground-truth\\\\json\\\\gt_kbaa-p049.json', 'c:\\\\Users\\\\vriez\\\\OneDrive\\\\Desktop\\\\Summer MAP\\\\ocr-benchmarking-1\\\\data\\\\ground-truth\\\\json\\\\gt_kbaa-p058.json', 'c:\\\\Users\\\\vriez\\\\OneDrive\\\\Desktop\\\\Summer MAP\\\\ocr-benchmarking-1\\\\data\\\\ground-truth\\\\json\\\\gt_kbaa-p059.json', 'c:\\\\Users\\\\vriez\\\\OneDrive\\\\Desktop\\\\Summer MAP\\\\ocr-benchmarking-1\\\\data\\\\ground-truth\\\\json\\\\gt_kbaa-p060.json', 'c:\\\\Users\\\\vriez\\\\OneDrive\\\\Desktop\\\\Summer MAP\\\\ocr-benchmarking-1\\\\data\\\\ground-truth\\\\json\\\\gt_kbaa-p061.json', 'c:\\\\Users\\\\vriez\\\\OneDrive\\\\Desktop\\\\Summer MAP\\\\ocr-benchmarking-1\\\\data\\\\ground-truth\\\\json\\\\gt_kbaa-p062.json', 'c:\\\\Users\\\\vriez\\\\OneDrive\\\\Desktop\\\\Summer MAP\\\\ocr-benchmarking-1\\\\data\\\\ground-truth\\\\json\\\\gt_kbaa-p063.json', 'c:\\\\Users\\\\vriez\\\\OneDrive\\\\Desktop\\\\Summer MAP\\\\ocr-benchmarking-1\\\\data\\\\ground-truth\\\\json\\\\gt_kbaa-p064.json', 'c:\\\\Users\\\\vriez\\\\OneDrive\\\\Desktop\\\\Summer MAP\\\\ocr-benchmarking-1\\\\data\\\\ground-truth\\\\json\\\\gt_kbaa-p065.json', 'c:\\\\Users\\\\vriez\\\\OneDrive\\\\Desktop\\\\Summer MAP\\\\ocr-benchmarking-1\\\\data\\\\ground-truth\\\\json\\\\gt_kbaa-p066.json', 'c:\\\\Users\\\\vriez\\\\OneDrive\\\\Desktop\\\\Summer MAP\\\\ocr-benchmarking-1\\\\data\\\\ground-truth\\\\json\\\\gt_kbaa-p067.json', 'c:\\\\Users\\\\vriez\\\\OneDrive\\\\Desktop\\\\Summer MAP\\\\ocr-benchmarking-1\\\\data\\\\ground-truth\\\\json\\\\gt_kbaa-p068.json', 'c:\\\\Users\\\\vriez\\\\OneDrive\\\\Desktop\\\\Summer MAP\\\\ocr-benchmarking-1\\\\data\\\\ground-truth\\\\json\\\\gt_kbaa-p069.json', 'c:\\\\Users\\\\vriez\\\\OneDrive\\\\Desktop\\\\Summer MAP\\\\ocr-benchmarking-1\\\\data\\\\ground-truth\\\\json\\\\gt_kbaa-p070.json', 'c:\\\\Users\\\\vriez\\\\OneDrive\\\\Desktop\\\\Summer MAP\\\\ocr-benchmarking-1\\\\data\\\\ground-truth\\\\json\\\\gt_kbaa-p071.json', 'c:\\\\Users\\\\vriez\\\\OneDrive\\\\Desktop\\\\Summer MAP\\\\ocr-benchmarking-1\\\\data\\\\ground-truth\\\\json\\\\gt_kbaa-p072.json', 'c:\\\\Users\\\\vriez\\\\OneDrive\\\\Desktop\\\\Summer MAP\\\\ocr-benchmarking-1\\\\data\\\\ground-truth\\\\json\\\\gt_kbaa-p073.json', 'c:\\\\Users\\\\vriez\\\\OneDrive\\\\Desktop\\\\Summer MAP\\\\ocr-benchmarking-1\\\\data\\\\ground-truth\\\\json\\\\gt_kbaa-p100.json', 'c:\\\\Users\\\\vriez\\\\OneDrive\\\\Desktop\\\\Summer MAP\\\\ocr-benchmarking-1\\\\data\\\\ground-truth\\\\json\\\\gt_kbaa-p101.json', 'c:\\\\Users\\\\vriez\\\\OneDrive\\\\Desktop\\\\Summer MAP\\\\ocr-benchmarking-1\\\\data\\\\ground-truth\\\\json\\\\gt_kbaa-p106.json', 'c:\\\\Users\\\\vriez\\\\OneDrive\\\\Desktop\\\\Summer MAP\\\\ocr-benchmarking-1\\\\data\\\\ground-truth\\\\json\\\\gt_kbaa-p107.json', 'c:\\\\Users\\\\vriez\\\\OneDrive\\\\Desktop\\\\Summer MAP\\\\ocr-benchmarking-1\\\\data\\\\ground-truth\\\\json\\\\gt_kbaa-p113.json', 'c:\\\\Users\\\\vriez\\\\OneDrive\\\\Desktop\\\\Summer MAP\\\\ocr-benchmarking-1\\\\data\\\\ground-truth\\\\json\\\\gt_kbaa-p114.json', 'c:\\\\Users\\\\vriez\\\\OneDrive\\\\Desktop\\\\Summer MAP\\\\ocr-benchmarking-1\\\\data\\\\ground-truth\\\\json\\\\gt_kbaa-p115.json', 'c:\\\\Users\\\\vriez\\\\OneDrive\\\\Desktop\\\\Summer MAP\\\\ocr-benchmarking-1\\\\data\\\\ground-truth\\\\json\\\\gt_kbaa-p119.json', 'c:\\\\Users\\\\vriez\\\\OneDrive\\\\Desktop\\\\Summer MAP\\\\ocr-benchmarking-1\\\\data\\\\ground-truth\\\\json\\\\gt_kbaa-p121.json', 'c:\\\\Users\\\\vriez\\\\OneDrive\\\\Desktop\\\\Summer MAP\\\\ocr-benchmarking-1\\\\data\\\\ground-truth\\\\json\\\\gt_kbaa-p124.json']\n",
      "[file retrieval] 2025-07-10 13:02:56 [INFO] Found file names: ['gt_kbaa-p003', 'gt_kbaa-p004', 'gt_kbaa-p005', 'gt_kbaa-p006', 'gt_kbaa-p007', 'gt_kbaa-p008', 'gt_kbaa-p009', 'gt_kbaa-p010', 'gt_kbaa-p011', 'gt_kbaa-p012', 'gt_kbaa-p038', 'gt_kbaa-p039', 'gt_kbaa-p043', 'gt_kbaa-p048', 'gt_kbaa-p049', 'gt_kbaa-p058', 'gt_kbaa-p059', 'gt_kbaa-p060', 'gt_kbaa-p061', 'gt_kbaa-p062', 'gt_kbaa-p063', 'gt_kbaa-p064', 'gt_kbaa-p065', 'gt_kbaa-p066', 'gt_kbaa-p067', 'gt_kbaa-p068', 'gt_kbaa-p069', 'gt_kbaa-p070', 'gt_kbaa-p071', 'gt_kbaa-p072', 'gt_kbaa-p073', 'gt_kbaa-p100', 'gt_kbaa-p101', 'gt_kbaa-p106', 'gt_kbaa-p107', 'gt_kbaa-p113', 'gt_kbaa-p114', 'gt_kbaa-p115', 'gt_kbaa-p119', 'gt_kbaa-p121', 'gt_kbaa-p124']\n",
      "[file retrieval] 2025-07-10 13:02:56 [INFO] Models found: [('llm-txt2json', 'gemini-2.5-flash'), ('llm-txt2json', 'gpt-4o')]\n",
      "[file retrieval] 2025-07-10 13:02:56 [INFO] Collected ground truth results: ['kbaa-p003', 'kbaa-p004', 'kbaa-p005', 'kbaa-p006', 'kbaa-p007', 'kbaa-p008', 'kbaa-p009', 'kbaa-p010', 'kbaa-p011', 'kbaa-p012', 'kbaa-p038', 'kbaa-p039', 'kbaa-p043', 'kbaa-p048', 'kbaa-p049', 'kbaa-p058', 'kbaa-p059', 'kbaa-p060', 'kbaa-p061', 'kbaa-p062', 'kbaa-p063', 'kbaa-p064', 'kbaa-p065', 'kbaa-p066', 'kbaa-p067', 'kbaa-p068', 'kbaa-p069', 'kbaa-p070', 'kbaa-p071', 'kbaa-p072', 'kbaa-p073', 'kbaa-p100', 'kbaa-p101', 'kbaa-p106', 'kbaa-p107', 'kbaa-p113', 'kbaa-p114', 'kbaa-p115', 'kbaa-p119', 'kbaa-p121', 'kbaa-p124']\n"
     ]
    },
    {
     "name": "stdout",
     "output_type": "stream",
     "text": [
      "c:\\Users\\vriez\\OneDrive\\Desktop\\Summer MAP\\ocr-benchmarking-1\\results\\json\\llm-txt2json\n"
     ]
    },
    {
     "name": "stderr",
     "output_type": "stream",
     "text": [
      "[file retrieval] 2025-07-10 13:02:57 [INFO] Converted ground truths to dataframes\n",
      "[file retrieval] 2025-07-10 13:02:57 [INFO] Collecting results for model: llm-txt2json/gemini-2.5-flash\n"
     ]
    },
    {
     "ename": "IndexError",
     "evalue": "list index out of range",
     "output_type": "error",
     "traceback": [
      "\u001b[31m---------------------------------------------------------------------------\u001b[39m",
      "\u001b[31mIndexError\u001b[39m                                Traceback (most recent call last)",
      "\u001b[36mCell\u001b[39m\u001b[36m \u001b[39m\u001b[32mIn[9]\u001b[39m\u001b[32m, line 154\u001b[39m\n\u001b[32m    149\u001b[39m         fuzzy_df.to_csv(os.path.join(results_path, \u001b[33mf\u001b[39m\u001b[33m\"\u001b[39m\u001b[38;5;132;01m{\u001b[39;00mmodel_type\u001b[38;5;132;01m}\u001b[39;00m\u001b[33m_fuzzy_\u001b[39m\u001b[38;5;132;01m{\u001b[39;00mtime\u001b[38;5;132;01m}\u001b[39;00m\u001b[33m.csv\u001b[39m\u001b[33m\"\u001b[39m))\n\u001b[32m    153\u001b[39m \u001b[38;5;28;01mif\u001b[39;00m \u001b[34m__name__\u001b[39m == \u001b[33m\"\u001b[39m\u001b[33m__main__\u001b[39m\u001b[33m\"\u001b[39m:\n\u001b[32m--> \u001b[39m\u001b[32m154\u001b[39m     \u001b[43mmain\u001b[49m\u001b[43m(\u001b[49m\u001b[43m)\u001b[49m\n",
      "\u001b[36mCell\u001b[39m\u001b[36m \u001b[39m\u001b[32mIn[9]\u001b[39m\u001b[32m, line 85\u001b[39m, in \u001b[36mmain\u001b[39m\u001b[34m()\u001b[39m\n\u001b[32m     82\u001b[39m logger.info(\u001b[33m\"\u001b[39m\u001b[33mCollecting results for model: \u001b[39m\u001b[38;5;132;01m%s\u001b[39;00m\u001b[33m/\u001b[39m\u001b[38;5;132;01m%s\u001b[39;00m\u001b[33m\"\u001b[39m, model_type, model)\n\u001b[32m     84\u001b[39m model_path = os.path.join(root_dir, \u001b[33m\"\u001b[39m\u001b[33mresults\u001b[39m\u001b[33m\"\u001b[39m, model_type, model)\n\u001b[32m---> \u001b[39m\u001b[32m85\u001b[39m results_json[model], _ = \u001b[43mget_docs\u001b[49m\u001b[43m(\u001b[49m\n\u001b[32m     86\u001b[39m \u001b[43m    \u001b[49m\u001b[43mmodel_path\u001b[49m\u001b[43m,\u001b[49m\u001b[43m \u001b[49m\u001b[43mdoc_names\u001b[49m\u001b[43m,\u001b[49m\u001b[43m \u001b[49m\u001b[33;43m\"\u001b[39;49m\u001b[33;43mjson\u001b[39;49m\u001b[33;43m\"\u001b[39;49m\u001b[43m,\u001b[49m\u001b[43m \u001b[49m\u001b[43mname_has_prefix\u001b[49m\u001b[43m=\u001b[49m\u001b[38;5;28;43;01mTrue\u001b[39;49;00m\n\u001b[32m     87\u001b[39m \u001b[43m\u001b[49m\u001b[43m)\u001b[49m\n\u001b[32m     89\u001b[39m logger.info(\u001b[33m\"\u001b[39m\u001b[33mCollected results for model: \u001b[39m\u001b[38;5;132;01m%s\u001b[39;00m\u001b[33m\"\u001b[39m, \u001b[38;5;28mlist\u001b[39m(results_json[model].keys()))\n\u001b[32m     91\u001b[39m results_df[model] = {\n\u001b[32m     92\u001b[39m     doc_name: filter_expected_columns(pd.DataFrame(doc_json[\u001b[33m'\u001b[39m\u001b[33mentries\u001b[39m\u001b[33m'\u001b[39m])) \u001b[38;5;28;01mfor\u001b[39;00m doc_name, doc_json \u001b[38;5;129;01min\u001b[39;00m results_json[model].items()\n\u001b[32m     93\u001b[39m }\n",
      "\u001b[36mFile \u001b[39m\u001b[32m~\\OneDrive\\Desktop\\Summer MAP\\ocr-benchmarking-1\\src\\tools\\file_retrieval.py:105\u001b[39m, in \u001b[36mget_docs\u001b[39m\u001b[34m(dir, doc_names, doc_format, name_has_prefix)\u001b[39m\n\u001b[32m    101\u001b[39m doc_pattern = (\n\u001b[32m    102\u001b[39m     \u001b[33mf\u001b[39m\u001b[33m\"\u001b[39m\u001b[33m*\u001b[39m\u001b[38;5;132;01m{\u001b[39;00mdoc\u001b[38;5;132;01m}\u001b[39;00m\u001b[33m.\u001b[39m\u001b[38;5;132;01m{\u001b[39;00mdoc_format\u001b[38;5;132;01m}\u001b[39;00m\u001b[33m\"\u001b[39m \u001b[38;5;28;01mif\u001b[39;00m name_has_prefix \u001b[38;5;28;01melse\u001b[39;00m \u001b[33mf\u001b[39m\u001b[33m\"\u001b[39m\u001b[38;5;132;01m{\u001b[39;00mdoc\u001b[38;5;132;01m}\u001b[39;00m\u001b[33m.\u001b[39m\u001b[38;5;132;01m{\u001b[39;00mdoc_format\u001b[38;5;132;01m}\u001b[39;00m\u001b[33m\"\u001b[39m\n\u001b[32m    103\u001b[39m )\n\u001b[32m    104\u001b[39m paths = glob.glob(os.path.join(\u001b[38;5;28mdir\u001b[39m, doc_pattern))\n\u001b[32m--> \u001b[39m\u001b[32m105\u001b[39m \u001b[38;5;28;01mwith\u001b[39;00m \u001b[38;5;28mopen\u001b[39m(\u001b[43mpaths\u001b[49m\u001b[43m[\u001b[49m\u001b[32;43m0\u001b[39;49m\u001b[43m]\u001b[49m, \u001b[33m\"\u001b[39m\u001b[33mr\u001b[39m\u001b[33m\"\u001b[39m, encoding=\u001b[33m\"\u001b[39m\u001b[33mutf-8\u001b[39m\u001b[33m\"\u001b[39m) \u001b[38;5;28;01mas\u001b[39;00m f:\n\u001b[32m    106\u001b[39m     \u001b[38;5;66;03m# If data is txt parse it as text else parse as json (separate file reading functions)\u001b[39;00m\n\u001b[32m    107\u001b[39m     data = f.read()\n\u001b[32m    108\u001b[39m     \u001b[38;5;28;01mif\u001b[39;00m doc_format == \u001b[33m\"\u001b[39m\u001b[33mjson\u001b[39m\u001b[33m\"\u001b[39m:\n",
      "\u001b[31mIndexError\u001b[39m: list index out of range"
     ]
    }
   ],
   "source": [
    "import glob\n",
    "import json\n",
    "import sys\n",
    "sys.path.append(str(Path.cwd().\n",
    "parent))\n",
    "from benchmarking.json_accuracy import filter_expected_columns, build_dataframe, compare_dataframes_normalized, compare_dataframes_exact, compare_dataframes_fuzzy\n",
    "from tools.file_retrieval import get_doc_names, get_docs, get_all_models\n",
    "from venv import logger\n",
    "from datetime import datetime\n",
    "import pandas as pd\n",
    "\n",
    "def main():\n",
    "    \"\"\"\n",
    "    Prerequisites:\n",
    "    - Ground truth JSON files located at `project_root/ground-truth/json/gt_kbaa-pXYZ.json`\n",
    "    - LLM/OCR transcribed JSON files located at:\n",
    "        - for ground truth text to JSON via LLM:\n",
    "            - `project_root/results/gt-txt2json/<MODEL-NAME>/<MODEL-NAME>_img_kbaa-pXYZ.json`\n",
    "        - for OCR text to JSON via LLM:\n",
    "            - `project_root/results/ocr-txt2json/<MODEL-NAME>/<MODEL-NAME>_img_kbaa-pXYZ.json`\n",
    "        - for image to JSON via LLM:\n",
    "            - `project_root/results/llm-img2json/<MODEL-NAME>/<MODEL-NAME>_img_kbaa-pXYZ.json`\n",
    "        - for text to JSON via LLM:\n",
    "            - `project_root/results/llm-txt2json/<MODEL-NAME>/<MODEL-NAME>_img_kbaa-pXYZ.json`\n",
    "\n",
    "    The main function will:\n",
    "    - Gather all ground truth JSON files\n",
    "    - For each ground truth JSON file and for each LLM/OCR model, open the JSON file's entries object as a Pandas dataframe\n",
    "    - Clean all the JSON files (either basic cleaning and normalization)\n",
    "    - Compute metrics for each file and model\n",
    "    - Save results in two CSV files (one for normalized, one for non-normalized)\n",
    "        - Results are saved in `project_root/benchmarking-results/txt-accuracy`\n",
    "    \"\"\"\n",
    "\n",
    "    # =============\n",
    "    # Preliminaries\n",
    "    # =============\n",
    "\n",
    "    #logger.info(\"Script directory: %s\", script_dir)\n",
    "    logger.info(\"Project root: %s\", root_dir)\n",
    "\n",
    "    # Ground truth\n",
    "    ground_truth_dir = os.path.join(root_dir, \"data\", \"ground-truth\", \"json\")\n",
    "    doc_names = get_doc_names(ground_truth_dir, \"json\", keep_prefix=False)\n",
    "\n",
    "    # results/ paths\n",
    "    all_models = get_all_models(\n",
    "        #os.path.join(root_dir, \"results\", \"gt-txt2json\"),\n",
    "        #os.path.join(root_dir, \"results\", \"ocr-txt2json\"),\n",
    "        os.path.join(root_dir, \"results\", \"json\", \"llm-img2json\"),\n",
    "        os.path.join(root_dir, \"results\", \"json\", \"llm-txt2json\")\n",
    "    )\n",
    "    logger.info(f\"Models found: {all_models}\")\n",
    "\n",
    "    # ===========\n",
    "    # Gather files\n",
    "    # ===========\n",
    "\n",
    "    # -> Gather ground truths and put into dict:\n",
    "\n",
    "    ground_truths_json, _ = get_docs(\n",
    "        ground_truth_dir, doc_names, \"json\", name_has_prefix=True\n",
    "    )\n",
    "\n",
    "    logger.info(\"Collected ground truth results: %s\", list(ground_truths_json.keys()))\n",
    "\n",
    "    # Convert JSON to dataframe\n",
    "\n",
    "    ground_truths_df = {\n",
    "        doc_name: filter_expected_columns(pd.DataFrame(doc_json['entries'])) for doc_name, doc_json in ground_truths_json.items()\n",
    "    }\n",
    "\n",
    "    logger.info(\"Converted ground truths to dataframes\")\n",
    "\n",
    "    # -> Gather each transcribed document and put into dict:\n",
    "\n",
    "    # Structure: results[model][doc]\n",
    "    results_json = {}\n",
    "    results_df = {}\n",
    "\n",
    "    for model_type, model in all_models:\n",
    "        logger.info(\"Collecting results for model: %s/%s\", model_type, model)\n",
    "\n",
    "        model_path = os.path.join(root_dir, \"results\", model_type, model)\n",
    "        results_json[model], _ = get_docs(\n",
    "            model_path, doc_names, \"json\", name_has_prefix=True\n",
    "        )\n",
    "\n",
    "        logger.info(\"Collected results for model: %s\", list(results_json[model].keys()))\n",
    "\n",
    "        results_df[model] = {\n",
    "            doc_name: filter_expected_columns(pd.DataFrame(doc_json['entries'])) for doc_name, doc_json in results_json[model].items()\n",
    "        }\n",
    "\n",
    "        logger.info(\"Converted results to dataframes\")\n",
    "\n",
    "\n",
    "    # ===============\n",
    "    # Compute metrics\n",
    "    # ===============\n",
    "\n",
    "    normalized_results_data = {}\n",
    "    nonorm_results_data = {}\n",
    "    fuzzy_results_data = {}\n",
    "\n",
    "    for model_type, model in all_models:\n",
    "        normalized_results_data[model_type] = normalized_results_data.get(model_type, {})\n",
    "        normalized_results_data[model_type][model] = normalized_results_data[model_type].get(model, {})\n",
    "\n",
    "        nonorm_results_data[model_type] = nonorm_results_data.get(model_type, {})\n",
    "        nonorm_results_data[model_type][model] = nonorm_results_data[model_type].get(model, {})\n",
    "\n",
    "        fuzzy_results_data[model_type] = fuzzy_results_data.get(model_type, {})\n",
    "        fuzzy_results_data[model_type][model] = fuzzy_results_data[model_type].get(model, {})\n",
    "        \n",
    "        logger.info(\"Computing metrics for model: %s\", model)\n",
    "\n",
    "        for doc in doc_names:\n",
    "            logger.info(\"Computing metrics for document: %s\", doc)\n",
    "\n",
    "            normalized_results_data[model_type][model][doc] = compare_dataframes_normalized(\n",
    "                ground_truths_df[doc], results_df[model][doc]\n",
    "            )\n",
    "            nonorm_results_data[model_type][model][doc] = compare_dataframes_exact(\n",
    "                ground_truths_df[doc], results_df[model][doc]\n",
    "            )\n",
    "            fuzzy_results_data[model_type][model][doc] = compare_dataframes_fuzzy(\n",
    "                ground_truths_df[doc], results_df[model][doc]\n",
    "            )\n",
    "\n",
    "\n",
    "    # =====================================\n",
    "    # Put metrics in table and save results\n",
    "    # =====================================\n",
    "\n",
    "    time = datetime.now().strftime(\"%Y-%m-%d_%H-%M-%S\")\n",
    "    # Iterate over model types:\n",
    "    for model_type in normalized_results_data.keys():\n",
    "        normalized_df = build_dataframe(f\"{model_type}_normalized_{time}\", doc_names, normalized_results_data[model_type])\n",
    "        nonorm_df = build_dataframe(f\"{model_type}_nonorm_{time}\", doc_names, nonorm_results_data[model_type])\n",
    "        fuzzy_df = build_dataframe(f\"{model_type}_fuzzy_{time}\", doc_names, fuzzy_results_data[model_type])\n",
    "\n",
    "        results_path = os.path.join(root_dir, \"benchmarking-results\", \"json-accuracy\", model_type)\n",
    "        if not os.path.exists(results_path):\n",
    "            os.makedirs(results_path)\n",
    "\n",
    "        normalized_df.to_csv(os.path.join(results_path, f\"{model_type}_normalized_{time}.csv\"))\n",
    "        nonorm_df.to_csv(os.path.join(results_path, f\"{model_type}_nonorm_{time}.csv\"))\n",
    "        fuzzy_df.to_csv(os.path.join(results_path, f\"{model_type}_fuzzy_{time}.csv\"))\n",
    "    \n",
    "\n",
    "\n",
    "if __name__ == \"__main__\":\n",
    "    main()"
   ]
  }
 ],
 "metadata": {
  "kernelspec": {
   "display_name": ".venv",
   "language": "python",
   "name": "python3"
  },
  "language_info": {
   "codemirror_mode": {
    "name": "ipython",
    "version": 3
   },
   "file_extension": ".py",
   "mimetype": "text/x-python",
   "name": "python",
   "nbconvert_exporter": "python",
   "pygments_lexer": "ipython3",
   "version": "3.12.9"
  }
 },
 "nbformat": 4,
 "nbformat_minor": 5
}<|MERGE_RESOLUTION|>--- conflicted
+++ resolved
@@ -480,12 +480,7 @@
    "metadata": {},
    "outputs": [
     {
-<<<<<<< HEAD
-     "name": "stderr",
-     "output_type": "stream",
-     "text": [
-      "[file retrieval] 2025-07-10 15:49:00 [INFO] HTTP Request: POST https://api.openai.com/v1/chat/completions \"HTTP/1.1 200 OK\"\n"
-=======
+
      "name": "stdout",
      "output_type": "stream",
      "text": [
@@ -1476,14 +1471,12 @@
      "output_type": "stream",
      "text": [
       "[file retrieval] 2025-07-10 15:31:09 [INFO] HTTP Request: POST https://api.openai.com/v1/chat/completions \"HTTP/1.1 200 OK\"\n"
->>>>>>> 9cd298df
-     ]
-    },
-    {
-     "name": "stdout",
-     "output_type": "stream",
-     "text": [
-<<<<<<< HEAD
+     ]
+    },
+    {
+     "name": "stdout",
+     "output_type": "stream",
+     "text": [
       "Output path: /Users/muhammadkhalid/Desktop/map2025/ocr-benchmarking/results/json/llm-img2json/gpt-4o/kbaa-p038.json\n"
      ]
     }
@@ -1510,7 +1503,6 @@
    "id": "44edaf7d",
    "metadata": {},
    "outputs": [
-=======
       "Writing to c:\\Users\\vriez\\OneDrive\\Desktop\\Summer MAP\\ocr-benchmarking-1\\results\\json\\llm-txt2json\\gpt-4o\\kbaa-p065.json\n"
      ]
     },
@@ -1780,27 +1772,27 @@
       "Writing to c:\\Users\\vriez\\OneDrive\\Desktop\\Summer MAP\\ocr-benchmarking-1\\results\\json\\llm-txt2json\\gpt-4o\\kbaa-p124.json\n"
      ]
     },
->>>>>>> 9cd298df
-    {
-     "name": "stderr",
-     "output_type": "stream",
-     "text": [
-<<<<<<< HEAD
+
+    {
+     "name": "stderr",
+     "output_type": "stream",
+     "text": [
+
       "[file retrieval] 2025-07-10 15:47:38 [INFO] HTTP Request: POST https://api.openai.com/v1/chat/completions \"HTTP/1.1 200 OK\"\n"
-=======
+
       "[file retrieval] 2025-07-10 15:35:21 [INFO] HTTP Request: POST https://api.openai.com/v1/chat/completions \"HTTP/1.1 200 OK\"\n"
->>>>>>> 9cd298df
-     ]
-    },
-    {
-     "name": "stdout",
-     "output_type": "stream",
-     "text": [
-<<<<<<< HEAD
+
+     ]
+    },
+    {
+     "name": "stdout",
+     "output_type": "stream",
+     "text": [
+
       "Writing to /Users/muhammadkhalid/Desktop/map2025/ocr-benchmarking/results/json/llm-txt2json/gpt-4o/kbaa-p039.json\n"
-=======
+
       "Writing to c:\\Users\\vriez\\OneDrive\\Desktop\\Summer MAP\\ocr-benchmarking-1\\results\\json\\llm-txt2json\\gpt-4o\\kbaa-p151.json\n"
->>>>>>> 9cd298df
+
      ]
     }
    ],
